[package]
name = "sc-cli"
version = "0.10.0-dev"
authors = ["Parity Technologies <admin@parity.io>"]
description = "Substrate CLI interface."
edition = "2018"
license = "GPL-3.0-or-later WITH Classpath-exception-2.0"
homepage = "https://substrate.dev"
repository = "https://github.com/paritytech/substrate/"
readme = "README.md"

[package.metadata.docs.rs]
targets = ["x86_64-unknown-linux-gnu"]

[dependencies]
log = "0.4.11"
regex = "1.4.2"
<<<<<<< HEAD
tokio = { version = "1", features = ["full"] }
=======
tokio = { version = "1.10", features = [ "signal", "rt-multi-thread" ] }
>>>>>>> 87b62665
futures = "0.3.9"
fdlimit = "0.2.1"
libp2p = "0.39.1"
parity-scale-codec = "2.0.0"
hex = "0.4.2"
rand = "0.7.3"
tiny-bip39 = "0.8.0"
serde_json = "1.0.41"
sc-keystore = { version = "4.0.0-dev", path = "../keystore" }
sp-panic-handler = { version = "3.0.0", path = "../../primitives/panic-handler" }
sc-client-api = { version = "4.0.0-dev", path = "../api" }
sp-blockchain = { version = "4.0.0-dev", path = "../../primitives/blockchain" }
sc-network = { version = "0.10.0-dev", path = "../network" }
sp-runtime = { version = "4.0.0-dev", path = "../../primitives/runtime" }
sp-utils = { version = "4.0.0-dev", path = "../../primitives/utils" }
sp-version = { version = "4.0.0-dev", path = "../../primitives/version" }
sp-core = { version = "4.0.0-dev", path = "../../primitives/core" }
sp-keystore = { version = "0.10.0-dev", path = "../../primitives/keystore" }
sc-service = { version = "0.10.0-dev", default-features = false, path = "../service" }
sc-telemetry = { version = "4.0.0-dev", path = "../telemetry" }
sp-keyring = { version = "4.0.0-dev", path = "../../primitives/keyring" }
names = "0.11.0"
structopt = "0.3.8"
sc-tracing = { version = "4.0.0-dev", path = "../tracing" }
chrono = "0.4.10"
serde = "1.0.126"
thiserror = "1.0.21"

[target.'cfg(not(target_os = "unknown"))'.dependencies]
rpassword = "5.0.0"

[dev-dependencies]
tempfile = "3.1.0"

[features]
wasmtime = [
	"sc-service/wasmtime",
]<|MERGE_RESOLUTION|>--- conflicted
+++ resolved
@@ -15,11 +15,7 @@
 [dependencies]
 log = "0.4.11"
 regex = "1.4.2"
-<<<<<<< HEAD
-tokio = { version = "1", features = ["full"] }
-=======
 tokio = { version = "1.10", features = [ "signal", "rt-multi-thread" ] }
->>>>>>> 87b62665
 futures = "0.3.9"
 fdlimit = "0.2.1"
 libp2p = "0.39.1"
