--- conflicted
+++ resolved
@@ -882,7 +882,6 @@
 		Ok(())
 	}
 
-<<<<<<< HEAD
 	fn reset_storage(
 		&mut self,
 		storage: Storage,
@@ -912,10 +911,6 @@
 
 		self.db_updates = transaction;
 		self.changes_trie_config_update = Some(changes_trie_config);
-=======
-	fn reset_storage(&mut self, storage: Storage) -> ClientResult<Block::Hash> {
-		let root = self.apply_new_state(storage)?;
->>>>>>> 7dcc77b9
 		self.commit_state = true;
 		Ok(root)
 	}
@@ -1027,6 +1022,7 @@
 		use hash_db::HashDB;
 		Ok(self.storage.get(key, prefix))
 	}
+	fn access_from(&self, _key: &Block::Hash) { }
 }
 
 struct EmptyStorage<Block: BlockT>(pub Block::Hash);
@@ -2576,7 +2572,6 @@
 				extrinsics_root: Default::default(),
 			};
 
-<<<<<<< HEAD
 			let mut storage = vec![
 				(vec![1, 3, 5], vec![2, 4, 6]),
 				(vec![1, 2, 3], vec![9, 9, 9]),
@@ -2595,15 +2590,6 @@
 				.iter()
 				.map(|(x, y)| (&x[..], Some(&y[..]))),
 			).0.into();
-=======
-			let storage = vec![(vec![1, 3, 5], vec![2, 4, 6]), (vec![1, 2, 3], vec![9, 9, 9])];
-
-			header.state_root = op
-				.old_state
-				.storage_root(storage.iter().map(|(x, y)| (&x[..], Some(&y[..]))))
-				.0
-				.into();
->>>>>>> 7dcc77b9
 			let hash = header.hash();
 
 			op.reset_storage(Storage {
@@ -2638,16 +2624,10 @@
 
 			let storage = vec![(vec![1, 3, 5], None), (vec![5, 5, 5], Some(vec![4, 5, 6]))];
 
-<<<<<<< HEAD
 			let (root, overlay) = op.old_state.storage_root(
 				storage.iter()
 					.map(|(k, v)| (&k[..], v.as_ref().map(|v| &v[..]))),
 			);
-=======
-			let (root, overlay) = op
-				.old_state
-				.storage_root(storage.iter().map(|(k, v)| (&k[..], v.as_ref().map(|v| &v[..]))));
->>>>>>> 7dcc77b9
 			op.update_db_storage(overlay).unwrap();
 			header.state_root = root.into();
 
@@ -2722,19 +2702,11 @@
 
 			let storage: Vec<(_, _)> = vec![];
 
-<<<<<<< HEAD
 			header.state_root = op.old_state.storage_root(storage
 				.iter()
 				.cloned()
 				.map(|(x, y)| (x, Some(y))),
 			).0.into();
-=======
-			header.state_root = op
-				.old_state
-				.storage_root(storage.iter().cloned().map(|(x, y)| (x, Some(y))))
-				.0
-				.into();
->>>>>>> 7dcc77b9
 			let hash = header.hash();
 
 			op.db_updates.insert(EMPTY_PREFIX, b"hello");
@@ -2767,19 +2739,11 @@
 
 			let storage: Vec<(_, _)> = vec![];
 
-<<<<<<< HEAD
 			header.state_root = op.old_state.storage_root(storage
 				.iter()
 				.cloned()
 				.map(|(x, y)| (x, Some(y))),
 			).0.into();
-=======
-			header.state_root = op
-				.old_state
-				.storage_root(storage.iter().cloned().map(|(x, y)| (x, Some(y))))
-				.0
-				.into();
->>>>>>> 7dcc77b9
 			let hash = header.hash();
 
 			op.db_updates.remove(&key, EMPTY_PREFIX);
@@ -2809,19 +2773,11 @@
 
 			let storage: Vec<(_, _)> = vec![];
 
-<<<<<<< HEAD
 			header.state_root = op.old_state.storage_root(storage
 				.iter()
 				.cloned()
 				.map(|(x, y)| (x, Some(y))),
 			).0.into();
-=======
-			header.state_root = op
-				.old_state
-				.storage_root(storage.iter().cloned().map(|(x, y)| (x, Some(y))))
-				.0
-				.into();
->>>>>>> 7dcc77b9
 
 			op.set_block_data(header, Some(vec![]), None, None, NewBlockState::Best)
 				.unwrap();
@@ -3171,18 +3127,10 @@
 
 			let storage = vec![(b"test".to_vec(), b"test".to_vec())];
 
-<<<<<<< HEAD
 			header.state_root = op.old_state.storage_root(storage
 				.iter()
 				.map(|(x, y)| (&x[..], Some(&y[..]))),
 			).0.into();
-=======
-			header.state_root = op
-				.old_state
-				.storage_root(storage.iter().map(|(x, y)| (&x[..], Some(&y[..]))))
-				.0
-				.into();
->>>>>>> 7dcc77b9
 			let hash = header.hash();
 
 			op.reset_storage(Storage {
@@ -3217,16 +3165,10 @@
 
 			let storage = vec![(b"test".to_vec(), Some(b"test2".to_vec()))];
 
-<<<<<<< HEAD
 			let (root, overlay) = op.old_state.storage_root(
 				storage.iter()
 					.map(|(k, v)| (&k[..], v.as_ref().map(|v| &v[..]))),
 			);
-=======
-			let (root, overlay) = op
-				.old_state
-				.storage_root(storage.iter().map(|(k, v)| (&k[..], v.as_ref().map(|v| &v[..]))));
->>>>>>> 7dcc77b9
 			op.update_db_storage(overlay).unwrap();
 			header.state_root = root.into();
 			let hash = header.hash();
