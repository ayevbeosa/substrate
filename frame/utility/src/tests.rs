// This file is part of Substrate.

// Copyright (C) 2019-2021 Parity Technologies (UK) Ltd.
// SPDX-License-Identifier: Apache-2.0

// Licensed under the Apache License, Version 2.0 (the "License");
// you may not use this file except in compliance with the License.
// You may obtain a copy of the License at
//
// 	http://www.apache.org/licenses/LICENSE-2.0
//
// Unless required by applicable law or agreed to in writing, software
// distributed under the License is distributed on an "AS IS" BASIS,
// WITHOUT WARRANTIES OR CONDITIONS OF ANY KIND, either express or implied.
// See the License for the specific language governing permissions and
// limitations under the License.

// Tests for Utility Pallet

#![cfg(test)]

use super::*;

use crate as utility;
use frame_support::{
	assert_err_ignore_postinfo, assert_noop, assert_ok,
	dispatch::{DispatchError, DispatchErrorWithPostInfo, Dispatchable},
	parameter_types, storage,
	traits::Contains,
	weights::{Pays, Weight},
};
use sp_core::H256;
use sp_runtime::{
	testing::Header,
	traits::{BlakeTwo256, IdentityLookup},
};

// example module to test behaviors.
#[frame_support::pallet]
pub mod example {
	use super::*;
	use frame_support::{dispatch::WithPostDispatchInfo, pallet_prelude::*};
	use frame_system::pallet_prelude::*;

	#[pallet::pallet]
	pub struct Pallet<T>(_);

	#[pallet::config]
	pub trait Config: frame_system::Config {}

	#[pallet::call]
	impl<T: Config> Pallet<T> {
		#[pallet::weight(*_weight)]
		pub fn noop(_origin: OriginFor<T>, _weight: Weight) -> DispatchResult {
			Ok(())
		}

		#[pallet::weight(*_start_weight)]
		pub fn foobar(
			origin: OriginFor<T>,
			err: bool,
			_start_weight: Weight,
			end_weight: Option<Weight>,
		) -> DispatchResultWithPostInfo {
			let _ = ensure_signed(origin)?;
			if err {
				let error: DispatchError = "The cake is a lie.".into();
				if let Some(weight) = end_weight {
					Err(error.with_weight(weight))
				} else {
					Err(error)?
				}
			} else {
				Ok(end_weight.into())
			}
		}

		#[pallet::weight(0)]
		pub fn big_variant(_origin: OriginFor<T>, _arg: [u8; 400]) -> DispatchResult {
			Ok(())
		}
	}
}

type UncheckedExtrinsic = frame_system::mocking::MockUncheckedExtrinsic<Test>;
type Block = frame_system::mocking::MockBlock<Test>;

frame_support::construct_runtime!(
	pub enum Test where
		Block = Block,
		NodeBlock = Block,
		UncheckedExtrinsic = UncheckedExtrinsic,
	{
		System: frame_system::{Pallet, Call, Config, Storage, Event<T>},
		Balances: pallet_balances::{Pallet, Call, Storage, Config<T>, Event<T>},
		Utility: utility::{Pallet, Call, Event},
		Example: example::{Pallet, Call},
	}
);

parameter_types! {
	pub const BlockHashCount: u64 = 250;
	pub BlockWeights: frame_system::limits::BlockWeights =
		frame_system::limits::BlockWeights::simple_max(Weight::max_value());
}
impl frame_system::Config for Test {
	type BaseCallFilter = TestBaseCallFilter;
	type BlockWeights = BlockWeights;
	type BlockLength = ();
	type DbWeight = ();
	type Origin = Origin;
	type Index = u64;
	type BlockNumber = u64;
	type Hash = H256;
	type Call = Call;
	type Hashing = BlakeTwo256;
	type AccountId = u64;
	type Lookup = IdentityLookup<Self::AccountId>;
	type Header = Header;
	type Event = Event;
	type BlockHashCount = BlockHashCount;
	type Version = ();
	type PalletInfo = PalletInfo;
	type AccountData = pallet_balances::AccountData<u64>;
	type OnNewAccount = ();
	type OnKilledAccount = ();
	type SystemWeightInfo = ();
	type SS58Prefix = ();
	type OnSetCode = ();
}
parameter_types! {
	pub const ExistentialDeposit: u64 = 1;
}
impl pallet_balances::Config for Test {
	type MaxLocks = ();
	type MaxReserves = ();
	type ReserveIdentifier = [u8; 8];
	type Balance = u64;
	type DustRemoval = ();
	type Event = Event;
	type ExistentialDeposit = ExistentialDeposit;
	type AccountStore = System;
	type WeightInfo = ();
}
parameter_types! {
	pub const MultisigDepositBase: u64 = 1;
	pub const MultisigDepositFactor: u64 = 1;
	pub const MaxSignatories: u16 = 3;
}

impl example::Config for Test {}

pub struct TestBaseCallFilter;

impl Contains<Call> for TestBaseCallFilter {
	fn contains(c: &Call) -> bool {
		match *c {
			// Transfer works. Use `transfer_keep_alive` for a call that doesn't pass the filter.
			Call::Balances(pallet_balances::Call::transfer { .. }) => true,
			Call::Utility(_) => true,
			// For benchmarking, this acts as a noop call
			Call::System(frame_system::Call::remark { .. }) => true,
			// For tests
			Call::Example(_) => true,
			_ => false,
		}
	}
}

impl Config for Test {
	type Event = Event;
	type Call = Call;
	type WeightInfo = ();
}

type ExampleCall = example::Call<Test>;
type UtilityCall = crate::Call<Test>;

use frame_system::Call as SystemCall;
use pallet_balances::{Call as BalancesCall, Error as BalancesError};

pub fn new_test_ext() -> sp_io::TestExternalities {
	let mut t = frame_system::GenesisConfig::default().build_storage::<Test>().unwrap();
	pallet_balances::GenesisConfig::<Test> {
		balances: vec![(1, 10), (2, 10), (3, 10), (4, 10), (5, 2)],
	}
		.assimilate_storage(&mut t)
		.unwrap();
	let mut ext = sp_io::TestExternalities::new(t);
	ext.execute_with(|| System::set_block_number(1));
	ext
}

fn call_transfer(dest: u64, value: u64) -> Call {
	Call::Balances(BalancesCall::transfer { dest, value })
}

fn call_foobar(err: bool, start_weight: u64, end_weight: Option<u64>) -> Call {
	Call::Example(ExampleCall::foobar { err, start_weight, end_weight })
}

#[test]
fn as_derivative_works() {
	new_test_ext().execute_with(|| {
		let sub_1_0 = Utility::derivative_account_id(1, 0);
		assert_ok!(Balances::transfer(Origin::signed(1), sub_1_0, 5));
		assert_err_ignore_postinfo!(
			Utility::as_derivative(Origin::signed(1), 1, Box::new(call_transfer(6, 3)),),
			BalancesError::<Test, _>::InsufficientBalance
		);
		assert_ok!(Utility::as_derivative(Origin::signed(1), 0, Box::new(call_transfer(2, 3)),));
		assert_eq!(Balances::free_balance(sub_1_0), 2);
		assert_eq!(Balances::free_balance(2), 13);
	});
}

#[test]
fn as_derivative_handles_weight_refund() {
	new_test_ext().execute_with(|| {
		let start_weight = 100;
		let end_weight = 75;
		let diff = start_weight - end_weight;

		// Full weight when ok
		let inner_call = call_foobar(false, start_weight, None);
		let call =
			Call::Utility(UtilityCall::as_derivative { index: 0, call: Box::new(inner_call) });
		let info = call.get_dispatch_info();
		let result = call.dispatch(Origin::signed(1));
		assert_ok!(result);
		assert_eq!(extract_actual_weight(&result, &info), info.weight);

		// Refund weight when ok
		let inner_call = call_foobar(false, start_weight, Some(end_weight));
		let call =
			Call::Utility(UtilityCall::as_derivative { index: 0, call: Box::new(inner_call) });
		let info = call.get_dispatch_info();
		let result = call.dispatch(Origin::signed(1));
		assert_ok!(result);
		// Diff is refunded
		assert_eq!(extract_actual_weight(&result, &info), info.weight - diff);

		// Full weight when err
		let inner_call = call_foobar(true, start_weight, None);
		let call =
			Call::Utility(UtilityCall::as_derivative { index: 0, call: Box::new(inner_call) });
		let info = call.get_dispatch_info();
		let result = call.dispatch(Origin::signed(1));
		assert_noop!(
			result,
			DispatchErrorWithPostInfo {
				post_info: PostDispatchInfo {
					// No weight is refunded
					actual_weight: Some(info.weight),
					pays_fee: Pays::Yes,
				},
				error: DispatchError::Other("The cake is a lie."),
			}
		);

		// Refund weight when err
		let inner_call = call_foobar(true, start_weight, Some(end_weight));
		let call =
			Call::Utility(UtilityCall::as_derivative { index: 0, call: Box::new(inner_call) });
		let info = call.get_dispatch_info();
		let result = call.dispatch(Origin::signed(1));
		assert_noop!(
			result,
			DispatchErrorWithPostInfo {
				post_info: PostDispatchInfo {
					// Diff is refunded
					actual_weight: Some(info.weight - diff),
					pays_fee: Pays::Yes,
				},
				error: DispatchError::Other("The cake is a lie."),
			}
		);
	});
}

#[test]
fn as_derivative_filters() {
	new_test_ext().execute_with(|| {
		assert_err_ignore_postinfo!(
			Utility::as_derivative(
				Origin::signed(1),
				1,
				Box::new(Call::Balances(pallet_balances::Call::transfer_keep_alive {
					dest: 2,
					value: 1
				})),
			),
			DispatchError::from(frame_system::Error::<Test>::CallFiltered),
		);
	});
}

#[test]
fn batch_with_root_works() {
	new_test_ext().execute_with(|| {
		let k = b"a".to_vec();
		let call =
			Call::System(frame_system::Call::set_storage { items: vec![(k.clone(), k.clone())] });
		assert!(!TestBaseCallFilter::contains(&call));
		assert_eq!(Balances::free_balance(1), 10);
		assert_eq!(Balances::free_balance(2), 10);
		assert_ok!(Utility::batch(
			Origin::root(),
			vec![
				Call::Balances(BalancesCall::force_transfer { source: 1, dest: 2, value: 5 }),
				Call::Balances(BalancesCall::force_transfer { source: 1, dest: 2, value: 5 }),
				call, // Check filters are correctly bypassed
			]
		));
		assert_eq!(Balances::free_balance(1), 0);
		assert_eq!(Balances::free_balance(2), 20);
		assert_eq!(storage::unhashed::get_raw(&k), Some(k));
	});
}

#[test]
fn batch_with_signed_works() {
	new_test_ext().execute_with(|| {
		assert_eq!(Balances::free_balance(1), 10);
		assert_eq!(Balances::free_balance(2), 10);
		assert_ok!(Utility::batch(
			Origin::signed(1),
			vec![call_transfer(2, 5), call_transfer(2, 5)]
		),);
		assert_eq!(Balances::free_balance(1), 0);
		assert_eq!(Balances::free_balance(2), 20);
	});
}

#[test]
fn batch_with_signed_filters() {
	new_test_ext().execute_with(|| {
		assert_ok!(Utility::batch(
			Origin::signed(1),
			vec![Call::Balances(pallet_balances::Call::transfer_keep_alive { dest: 2, value: 1 })]
		),);
		System::assert_last_event(
<<<<<<< HEAD
			utility::Event::BatchInterrupted { index: 0, error: DispatchError::BadOrigin }.into(),
=======
			utility::Event::BatchInterrupted(0, frame_system::Error::<Test>::CallFiltered.into())
				.into(),
>>>>>>> 7e42d778
		);
	});
}

#[test]
fn batch_early_exit_works() {
	new_test_ext().execute_with(|| {
		assert_eq!(Balances::free_balance(1), 10);
		assert_eq!(Balances::free_balance(2), 10);
		assert_ok!(Utility::batch(
			Origin::signed(1),
			vec![call_transfer(2, 5), call_transfer(2, 10), call_transfer(2, 5),]
		),);
		assert_eq!(Balances::free_balance(1), 5);
		assert_eq!(Balances::free_balance(2), 15);
	});
}

#[test]
fn batch_weight_calculation_doesnt_overflow() {
	use sp_runtime::Perbill;
	new_test_ext().execute_with(|| {
		let big_call = Call::System(SystemCall::fill_block { ratio: Perbill::from_percent(50) });
		assert_eq!(big_call.get_dispatch_info().weight, Weight::max_value() / 2);

		// 3 * 50% saturates to 100%
		let batch_call = Call::Utility(crate::Call::batch {
			calls: vec![big_call.clone(), big_call.clone(), big_call.clone()],
		});

		assert_eq!(batch_call.get_dispatch_info().weight, Weight::max_value());
	});
}

#[test]
fn batch_handles_weight_refund() {
	new_test_ext().execute_with(|| {
		let start_weight = 100;
		let end_weight = 75;
		let diff = start_weight - end_weight;
		let batch_len: Weight = 4;

		// Full weight when ok
		let inner_call = call_foobar(false, start_weight, None);
		let batch_calls = vec![inner_call; batch_len as usize];
		let call = Call::Utility(UtilityCall::batch { calls: batch_calls });
		let info = call.get_dispatch_info();
		let result = call.dispatch(Origin::signed(1));
		assert_ok!(result);
		assert_eq!(extract_actual_weight(&result, &info), info.weight);

		// Refund weight when ok
		let inner_call = call_foobar(false, start_weight, Some(end_weight));
		let batch_calls = vec![inner_call; batch_len as usize];
		let call = Call::Utility(UtilityCall::batch { calls: batch_calls });
		let info = call.get_dispatch_info();
		let result = call.dispatch(Origin::signed(1));
		assert_ok!(result);
		// Diff is refunded
		assert_eq!(extract_actual_weight(&result, &info), info.weight - diff * batch_len);

		// Full weight when err
		let good_call = call_foobar(false, start_weight, None);
		let bad_call = call_foobar(true, start_weight, None);
		let batch_calls = vec![good_call, bad_call];
		let call = Call::Utility(UtilityCall::batch { calls: batch_calls });
		let info = call.get_dispatch_info();
		let result = call.dispatch(Origin::signed(1));
		assert_ok!(result);
		System::assert_last_event(
			utility::Event::BatchInterrupted { index: 1, error: DispatchError::Other("") }.into(),
		);
		// No weight is refunded
		assert_eq!(extract_actual_weight(&result, &info), info.weight);

		// Refund weight when err
		let good_call = call_foobar(false, start_weight, Some(end_weight));
		let bad_call = call_foobar(true, start_weight, Some(end_weight));
		let batch_calls = vec![good_call, bad_call];
		let batch_len = batch_calls.len() as Weight;
		let call = Call::Utility(UtilityCall::batch { calls: batch_calls });
		let info = call.get_dispatch_info();
		let result = call.dispatch(Origin::signed(1));
		assert_ok!(result);
		System::assert_last_event(
			utility::Event::BatchInterrupted { index: 1, error: DispatchError::Other("") }.into(),
		);
		assert_eq!(extract_actual_weight(&result, &info), info.weight - diff * batch_len);

		// Partial batch completion
		let good_call = call_foobar(false, start_weight, Some(end_weight));
		let bad_call = call_foobar(true, start_weight, Some(end_weight));
		let batch_calls = vec![good_call, bad_call.clone(), bad_call];
		let call = Call::Utility(UtilityCall::batch { calls: batch_calls });
		let info = call.get_dispatch_info();
		let result = call.dispatch(Origin::signed(1));
		assert_ok!(result);
		System::assert_last_event(
			utility::Event::BatchInterrupted { index: 1, error: DispatchError::Other("") }.into(),
		);
		assert_eq!(
			extract_actual_weight(&result, &info),
			// Real weight is 2 calls at end_weight
			<Test as Config>::WeightInfo::batch(2) + end_weight * 2,
		);
	});
}

#[test]
fn batch_all_works() {
	new_test_ext().execute_with(|| {
		assert_eq!(Balances::free_balance(1), 10);
		assert_eq!(Balances::free_balance(2), 10);
		assert_ok!(Utility::batch_all(
			Origin::signed(1),
			vec![call_transfer(2, 5), call_transfer(2, 5)]
		),);
		assert_eq!(Balances::free_balance(1), 0);
		assert_eq!(Balances::free_balance(2), 20);
	});
}

#[test]
fn batch_all_revert() {
	new_test_ext().execute_with(|| {
		let call = call_transfer(2, 5);
		let info = call.get_dispatch_info();

		assert_eq!(Balances::free_balance(1), 10);
		assert_eq!(Balances::free_balance(2), 10);
		assert_noop!(
			Utility::batch_all(
				Origin::signed(1),
				vec![call_transfer(2, 5), call_transfer(2, 10), call_transfer(2, 5),]
			),
			DispatchErrorWithPostInfo {
				post_info: PostDispatchInfo {
					actual_weight: Some(
						<Test as Config>::WeightInfo::batch_all(2) + info.weight * 2
					),
					pays_fee: Pays::Yes
				},
				error: pallet_balances::Error::<Test, _>::InsufficientBalance.into()
			}
		);
		assert_eq!(Balances::free_balance(1), 10);
		assert_eq!(Balances::free_balance(2), 10);
	});
}

#[test]
fn batch_all_handles_weight_refund() {
	new_test_ext().execute_with(|| {
		let start_weight = 100;
		let end_weight = 75;
		let diff = start_weight - end_weight;
		let batch_len: Weight = 4;

		// Full weight when ok
		let inner_call = call_foobar(false, start_weight, None);
		let batch_calls = vec![inner_call; batch_len as usize];
		let call = Call::Utility(UtilityCall::batch_all { calls: batch_calls });
		let info = call.get_dispatch_info();
		let result = call.dispatch(Origin::signed(1));
		assert_ok!(result);
		assert_eq!(extract_actual_weight(&result, &info), info.weight);

		// Refund weight when ok
		let inner_call = call_foobar(false, start_weight, Some(end_weight));
		let batch_calls = vec![inner_call; batch_len as usize];
		let call = Call::Utility(UtilityCall::batch_all { calls: batch_calls });
		let info = call.get_dispatch_info();
		let result = call.dispatch(Origin::signed(1));
		assert_ok!(result);
		// Diff is refunded
		assert_eq!(extract_actual_weight(&result, &info), info.weight - diff * batch_len);

		// Full weight when err
		let good_call = call_foobar(false, start_weight, None);
		let bad_call = call_foobar(true, start_weight, None);
		let batch_calls = vec![good_call, bad_call];
		let call = Call::Utility(UtilityCall::batch_all { calls: batch_calls });
		let info = call.get_dispatch_info();
		let result = call.dispatch(Origin::signed(1));
		assert_err_ignore_postinfo!(result, "The cake is a lie.");
		// No weight is refunded
		assert_eq!(extract_actual_weight(&result, &info), info.weight);

		// Refund weight when err
		let good_call = call_foobar(false, start_weight, Some(end_weight));
		let bad_call = call_foobar(true, start_weight, Some(end_weight));
		let batch_calls = vec![good_call, bad_call];
		let batch_len = batch_calls.len() as Weight;
		let call = Call::Utility(UtilityCall::batch_all { calls: batch_calls });
		let info = call.get_dispatch_info();
		let result = call.dispatch(Origin::signed(1));
		assert_err_ignore_postinfo!(result, "The cake is a lie.");
		assert_eq!(extract_actual_weight(&result, &info), info.weight - diff * batch_len);

		// Partial batch completion
		let good_call = call_foobar(false, start_weight, Some(end_weight));
		let bad_call = call_foobar(true, start_weight, Some(end_weight));
		let batch_calls = vec![good_call, bad_call.clone(), bad_call];
		let call = Call::Utility(UtilityCall::batch_all { calls: batch_calls });
		let info = call.get_dispatch_info();
		let result = call.dispatch(Origin::signed(1));
		assert_err_ignore_postinfo!(result, "The cake is a lie.");
		assert_eq!(
			extract_actual_weight(&result, &info),
			// Real weight is 2 calls at end_weight
			<Test as Config>::WeightInfo::batch_all(2) + end_weight * 2,
		);
	});
}

#[test]
fn batch_all_does_not_nest() {
	new_test_ext().execute_with(|| {
		let batch_all = Call::Utility(UtilityCall::batch_all {
			calls: vec![call_transfer(2, 1), call_transfer(2, 1), call_transfer(2, 1)],
		});

		let info = batch_all.get_dispatch_info();

		assert_eq!(Balances::free_balance(1), 10);
		assert_eq!(Balances::free_balance(2), 10);
		// A nested batch_all call will not pass the filter, and fail with `BadOrigin`.
		assert_noop!(
			Utility::batch_all(Origin::signed(1), vec![batch_all.clone()]),
			DispatchErrorWithPostInfo {
				post_info: PostDispatchInfo {
					actual_weight: Some(<Test as Config>::WeightInfo::batch_all(1) + info.weight),
					pays_fee: Pays::Yes
				},
				error: frame_system::Error::<Test>::CallFiltered.into(),
			}
		);

		// And for those who want to get a little fancy, we check that the filter persists across
		// other kinds of dispatch wrapping functions... in this case
		// `batch_all(batch(batch_all(..)))`
		let batch_nested = Call::Utility(UtilityCall::batch { calls: vec![batch_all] });
		// Batch will end with `Ok`, but does not actually execute as we can see from the event
		// and balances.
		assert_ok!(Utility::batch_all(Origin::signed(1), vec![batch_nested]));
		System::assert_has_event(
<<<<<<< HEAD
			utility::Event::BatchInterrupted { index: 0, error: DispatchError::BadOrigin }.into(),
=======
			utility::Event::BatchInterrupted(0, frame_system::Error::<Test>::CallFiltered.into())
				.into(),
>>>>>>> 7e42d778
		);
		assert_eq!(Balances::free_balance(1), 10);
		assert_eq!(Balances::free_balance(2), 10);
	});
}

#[test]
fn batch_limit() {
	new_test_ext().execute_with(|| {
		let calls = vec![Call::System(SystemCall::remark { remark: vec![] }); 40_000];
		assert_noop!(Utility::batch(Origin::signed(1), calls.clone()), Error::<Test>::TooManyCalls);
		assert_noop!(Utility::batch_all(Origin::signed(1), calls), Error::<Test>::TooManyCalls);
	});
}<|MERGE_RESOLUTION|>--- conflicted
+++ resolved
@@ -151,7 +151,6 @@
 impl example::Config for Test {}
 
 pub struct TestBaseCallFilter;
-
 impl Contains<Call> for TestBaseCallFilter {
 	fn contains(c: &Call) -> bool {
 		match *c {
@@ -166,7 +165,6 @@
 		}
 	}
 }
-
 impl Config for Test {
 	type Event = Event;
 	type Call = Call;
@@ -184,8 +182,8 @@
 	pallet_balances::GenesisConfig::<Test> {
 		balances: vec![(1, 10), (2, 10), (3, 10), (4, 10), (5, 2)],
 	}
-		.assimilate_storage(&mut t)
-		.unwrap();
+	.assimilate_storage(&mut t)
+	.unwrap();
 	let mut ext = sp_io::TestExternalities::new(t);
 	ext.execute_with(|| System::set_block_number(1));
 	ext
@@ -340,12 +338,8 @@
 			vec![Call::Balances(pallet_balances::Call::transfer_keep_alive { dest: 2, value: 1 })]
 		),);
 		System::assert_last_event(
-<<<<<<< HEAD
-			utility::Event::BatchInterrupted { index: 0, error: DispatchError::BadOrigin }.into(),
-=======
 			utility::Event::BatchInterrupted(0, frame_system::Error::<Test>::CallFiltered.into())
 				.into(),
->>>>>>> 7e42d778
 		);
 	});
 }
@@ -416,7 +410,7 @@
 		let result = call.dispatch(Origin::signed(1));
 		assert_ok!(result);
 		System::assert_last_event(
-			utility::Event::BatchInterrupted { index: 1, error: DispatchError::Other("") }.into(),
+			utility::Event::BatchInterrupted(1, DispatchError::Other("")).into(),
 		);
 		// No weight is refunded
 		assert_eq!(extract_actual_weight(&result, &info), info.weight);
@@ -431,7 +425,7 @@
 		let result = call.dispatch(Origin::signed(1));
 		assert_ok!(result);
 		System::assert_last_event(
-			utility::Event::BatchInterrupted { index: 1, error: DispatchError::Other("") }.into(),
+			utility::Event::BatchInterrupted(1, DispatchError::Other("")).into(),
 		);
 		assert_eq!(extract_actual_weight(&result, &info), info.weight - diff * batch_len);
 
@@ -444,7 +438,7 @@
 		let result = call.dispatch(Origin::signed(1));
 		assert_ok!(result);
 		System::assert_last_event(
-			utility::Event::BatchInterrupted { index: 1, error: DispatchError::Other("") }.into(),
+			utility::Event::BatchInterrupted(1, DispatchError::Other("")).into(),
 		);
 		assert_eq!(
 			extract_actual_weight(&result, &info),
@@ -592,12 +586,8 @@
 		// and balances.
 		assert_ok!(Utility::batch_all(Origin::signed(1), vec![batch_nested]));
 		System::assert_has_event(
-<<<<<<< HEAD
-			utility::Event::BatchInterrupted { index: 0, error: DispatchError::BadOrigin }.into(),
-=======
 			utility::Event::BatchInterrupted(0, frame_system::Error::<Test>::CallFiltered.into())
 				.into(),
->>>>>>> 7e42d778
 		);
 		assert_eq!(Balances::free_balance(1), 10);
 		assert_eq!(Balances::free_balance(2), 10);
