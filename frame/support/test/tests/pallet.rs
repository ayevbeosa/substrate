// This file is part of Substrate.

// Copyright (C) 2020-2021 Parity Technologies (UK) Ltd.
// SPDX-License-Identifier: Apache-2.0

// Licensed under the Apache License, Version 2.0 (the "License");
// you may not use this file except in compliance with the License.
// You may obtain a copy of the License at
//
// 	http://www.apache.org/licenses/LICENSE-2.0
//
// Unless required by applicable law or agreed to in writing, software
// distributed under the License is distributed on an "AS IS" BASIS,
// WITHOUT WARRANTIES OR CONDITIONS OF ANY KIND, either express or implied.
// See the License for the specific language governing permissions and
// limitations under the License.

use frame_support::{
	dispatch::{Parameter, UnfilteredDispatchable},
	storage::unhashed,
	traits::{
		GetCallName, GetStorageVersion, OnFinalize, OnGenesis, OnInitialize, OnRuntimeUpgrade,
		PalletInfoAccess, StorageVersion,
	},
	weights::{DispatchClass, DispatchInfo, GetDispatchInfo, Pays, RuntimeDbWeight},
};
use scale_info::{meta_type, TypeInfo};
use sp_io::{
	hashing::{blake2_128, twox_128, twox_64},
	TestExternalities,
};
use sp_runtime::DispatchError;

pub struct SomeType1;
impl From<SomeType1> for u64 {
	fn from(_t: SomeType1) -> Self {
		0u64
	}
}

pub struct SomeType2;
impl From<SomeType2> for u64 {
	fn from(_t: SomeType2) -> Self {
		100u64
	}
}

pub struct SomeType3;
impl From<SomeType3> for u64 {
	fn from(_t: SomeType3) -> Self {
		0u64
	}
}

pub struct SomeType4;
impl From<SomeType4> for u64 {
	fn from(_t: SomeType4) -> Self {
		0u64
	}
}

pub struct SomeType5;
impl From<SomeType5> for u64 {
	fn from(_t: SomeType5) -> Self {
		0u64
	}
}

pub struct SomeType6;
impl From<SomeType6> for u64 {
	fn from(_t: SomeType6) -> Self {
		0u64
	}
}

pub struct SomeType7;
impl From<SomeType7> for u64 {
	fn from(_t: SomeType7) -> Self {
		0u64
	}
}

pub trait SomeAssociation1 {
	type _1: Parameter + codec::MaxEncodedLen + TypeInfo;
}
impl SomeAssociation1 for u64 {
	type _1 = u64;
}

pub trait SomeAssociation2 {
	type _2: Parameter + codec::MaxEncodedLen + TypeInfo;
}
impl SomeAssociation2 for u64 {
	type _2 = u64;
}

#[frame_support::pallet]
pub mod pallet {
	use super::{
		SomeAssociation1, SomeAssociation2, SomeType1, SomeType2, SomeType3, SomeType4, SomeType5,
		SomeType6, SomeType7, StorageVersion,
	};
	use frame_support::pallet_prelude::*;
	use frame_system::pallet_prelude::*;
	use scale_info::TypeInfo;

	type BalanceOf<T> = <T as Config>::Balance;

	pub(crate) const STORAGE_VERSION: StorageVersion = StorageVersion::new(10);

	#[pallet::config]
	pub trait Config: frame_system::Config
	where
		<Self as frame_system::Config>::AccountId: From<SomeType1> + SomeAssociation1,
	{
		/// Some comment
		/// Some comment
		#[pallet::constant]
		type MyGetParam: Get<u32>;

		/// Some comment
		/// Some comment
		#[pallet::constant]
		type MyGetParam2: Get<u32>;

		#[pallet::constant]
		type MyGetParam3: Get<<Self::AccountId as SomeAssociation1>::_1>;

		type Balance: Parameter + Default + TypeInfo;

		type Event: From<Event<Self>> + IsType<<Self as frame_system::Config>::Event>;
	}

	#[pallet::extra_constants]
	impl<T: Config> Pallet<T>
	where
		T::AccountId: From<SomeType1> + SomeAssociation1 + From<SomeType2>,
	{
		/// Some doc
		/// Some doc
		fn some_extra() -> T::AccountId {
			SomeType2.into()
		}

		/// Some doc
		fn some_extra_extra() -> T::AccountId {
			SomeType1.into()
		}
	}

	#[pallet::pallet]
	#[pallet::generate_store(pub(crate) trait Store)]
	#[pallet::generate_storage_info]
	#[pallet::storage_version(STORAGE_VERSION)]
	pub struct Pallet<T>(_);

	#[pallet::hooks]
	impl<T: Config> Hooks<BlockNumberFor<T>> for Pallet<T>
	where
		T::AccountId: From<SomeType2> + From<SomeType1> + SomeAssociation1,
	{
		fn on_initialize(_: BlockNumberFor<T>) -> Weight {
			T::AccountId::from(SomeType1); // Test for where clause
			T::AccountId::from(SomeType2); // Test for where clause
			Self::deposit_event(Event::Something(10));
			10
		}
		fn on_finalize(_: BlockNumberFor<T>) {
			T::AccountId::from(SomeType1); // Test for where clause
			T::AccountId::from(SomeType2); // Test for where clause
			Self::deposit_event(Event::Something(20));
		}
		fn on_runtime_upgrade() -> Weight {
			T::AccountId::from(SomeType1); // Test for where clause
			T::AccountId::from(SomeType2); // Test for where clause
			Self::deposit_event(Event::Something(30));
			30
		}
		fn integrity_test() {
			T::AccountId::from(SomeType1); // Test for where clause
			T::AccountId::from(SomeType2); // Test for where clause
		}
	}

	#[pallet::call]
	impl<T: Config> Pallet<T>
	where
		T::AccountId: From<SomeType1> + From<SomeType3> + SomeAssociation1,
	{
		/// Doc comment put in metadata
		#[pallet::weight(Weight::from(*_foo))]
		pub fn foo(
			origin: OriginFor<T>,
			#[pallet::compact] _foo: u32,
			_bar: u32,
		) -> DispatchResultWithPostInfo {
			T::AccountId::from(SomeType1); // Test for where clause
			T::AccountId::from(SomeType3); // Test for where clause
			let _ = origin;
			Self::deposit_event(Event::Something(3));
			Ok(().into())
		}

		/// Doc comment put in metadata
		#[pallet::weight(1)]
		#[frame_support::transactional]
		pub fn foo_transactional(
			_origin: OriginFor<T>,
			#[pallet::compact] foo: u32,
		) -> DispatchResultWithPostInfo {
			Self::deposit_event(Event::Something(0));
			if foo == 0 {
				Err(Error::<T>::InsufficientProposersBalance)?;
			}

			Ok(().into())
		}

		// Test for DispatchResult return type
		#[pallet::weight(1)]
		pub fn foo_no_post_info(_origin: OriginFor<T>) -> DispatchResult {
			Ok(())
		}
	}

	#[pallet::error]
	pub enum Error<T> {
		/// doc comment put into metadata
		InsufficientProposersBalance,
	}

	#[pallet::event]
	#[pallet::generate_deposit(fn deposit_event)]
	pub enum Event<T: Config>
	where
		T::AccountId: SomeAssociation1 + From<SomeType1>,
	{
		/// doc comment put in metadata
		Proposed(<T as frame_system::Config>::AccountId),
		/// doc
		Spending(BalanceOf<T>),
		Something(u32),
		SomethingElse(<T::AccountId as SomeAssociation1>::_1),
	}

	#[pallet::storage]
	pub type ValueWhereClause<T: Config>
	where
		T::AccountId: SomeAssociation2,
	= StorageValue<_, <T::AccountId as SomeAssociation2>::_2>;

	#[pallet::storage]
	pub type Value<T> = StorageValue<Value = u32>;

	#[pallet::storage]
	#[pallet::storage_prefix = "Value2"]
	pub type RenamedValue<T> = StorageValue<Value = u64>;

	#[pallet::type_value]
	pub fn MyDefault<T: Config>() -> u16
	where
		T::AccountId: From<SomeType7> + From<SomeType1> + SomeAssociation1,
	{
		T::AccountId::from(SomeType7); // Test where clause works
		4u16
	}

	#[pallet::storage]
	pub type Map<T: Config>
	where
		T::AccountId: From<SomeType7>,
	= StorageMap<_, Blake2_128Concat, u8, u16, ValueQuery, MyDefault<T>>;

	#[pallet::storage]
	pub type Map2<T> =
		StorageMap<Hasher = Twox64Concat, Key = u16, Value = u32, MaxValues = ConstU32<3>>;

	#[pallet::storage]
	pub type DoubleMap<T> = StorageDoubleMap<_, Blake2_128Concat, u8, Twox64Concat, u16, u32>;

	#[pallet::storage]
	pub type DoubleMap2<T> = StorageDoubleMap<
		Hasher1 = Twox64Concat,
		Key1 = u16,
		Hasher2 = Blake2_128Concat,
		Key2 = u32,
		Value = u64,
		MaxValues = ConstU32<5>,
	>;

	#[pallet::storage]
	#[pallet::getter(fn nmap)]
	pub type NMap<T> = StorageNMap<_, storage::Key<Blake2_128Concat, u8>, u32>;

	#[pallet::storage]
	#[pallet::getter(fn nmap2)]
	pub type NMap2<T> = StorageNMap<
		Key = (NMapKey<Twox64Concat, u16>, NMapKey<Blake2_128Concat, u32>),
		Value = u64,
		MaxValues = ConstU32<11>,
	>;

	#[pallet::storage]
	#[pallet::getter(fn conditional_value)]
	#[cfg(feature = "conditional-storage")]
	pub type ConditionalValue<T> = StorageValue<_, u32>;

	#[cfg(feature = "conditional-storage")]
	#[pallet::storage]
	#[pallet::getter(fn conditional_map)]
	pub type ConditionalMap<T> =
		StorageMap<_, Twox64Concat, u16, u32, OptionQuery, GetDefault, ConstU32<12>>;

	#[cfg(feature = "conditional-storage")]
	#[pallet::storage]
	#[pallet::getter(fn conditional_double_map)]
	pub type ConditionalDoubleMap<T> =
		StorageDoubleMap<_, Blake2_128Concat, u8, Twox64Concat, u16, u32>;

	#[cfg(feature = "conditional-storage")]
	#[pallet::storage]
	#[pallet::getter(fn conditional_nmap)]
	pub type ConditionalNMap<T> =
		StorageNMap<_, (storage::Key<Blake2_128Concat, u8>, storage::Key<Twox64Concat, u16>), u32>;

	#[pallet::storage]
	#[pallet::storage_prefix = "RenamedCountedMap"]
	#[pallet::getter(fn counted_storage_map)]
	pub type SomeCountedStorageMap<T> =
		CountedStorageMap<Hasher = Twox64Concat, Key = u8, Value = u32>;

	#[pallet::storage]
	#[pallet::unbounded]
	pub type Unbounded<T> = StorageValue<Value = Vec<u8>>;

	#[pallet::genesis_config]
	#[derive(Default)]
	pub struct GenesisConfig {
		_myfield: u32,
	}

	#[pallet::genesis_build]
	impl<T: Config> GenesisBuild<T> for GenesisConfig
	where
		T::AccountId: From<SomeType1> + SomeAssociation1 + From<SomeType4>,
	{
		fn build(&self) {
			T::AccountId::from(SomeType1); // Test for where clause
			T::AccountId::from(SomeType4); // Test for where clause
		}
	}

	#[pallet::origin]
	#[derive(
		EqNoBound, RuntimeDebugNoBound, CloneNoBound, PartialEqNoBound, Encode, Decode, TypeInfo,
	)]
	pub struct Origin<T>(PhantomData<T>);

	#[pallet::validate_unsigned]
	impl<T: Config> ValidateUnsigned for Pallet<T>
	where
		T::AccountId: From<SomeType1> + SomeAssociation1 + From<SomeType5> + From<SomeType3>,
	{
		type Call = Call<T>;
		fn validate_unsigned(_source: TransactionSource, call: &Self::Call) -> TransactionValidity {
			T::AccountId::from(SomeType1); // Test for where clause
			T::AccountId::from(SomeType5); // Test for where clause
			if matches!(call, Call::foo_transactional { .. }) {
				return Ok(ValidTransaction::default())
			}
			Err(TransactionValidityError::Invalid(InvalidTransaction::Call))
		}
	}

	#[pallet::inherent]
	impl<T: Config> ProvideInherent for Pallet<T>
	where
		T::AccountId: From<SomeType1> + SomeAssociation1 + From<SomeType6> + From<SomeType3>,
	{
		type Call = Call<T>;
		type Error = InherentError;

		const INHERENT_IDENTIFIER: InherentIdentifier = INHERENT_IDENTIFIER;

		fn create_inherent(_data: &InherentData) -> Option<Self::Call> {
			T::AccountId::from(SomeType1); // Test for where clause
			T::AccountId::from(SomeType6); // Test for where clause
			Some(Call::foo_no_post_info {})
		}

		fn is_inherent(call: &Self::Call) -> bool {
			matches!(call, Call::foo_no_post_info {} | Call::foo { .. })
		}

		fn check_inherent(call: &Self::Call, _: &InherentData) -> Result<(), Self::Error> {
			match call {
				Call::foo_no_post_info {} => Ok(()),
				Call::foo { foo: 0, bar: 0 } => Err(InherentError::Fatal),
				Call::foo { .. } => Ok(()),
				_ => unreachable!("other calls are not inherents"),
			}
		}

		fn is_inherent_required(d: &InherentData) -> Result<Option<Self::Error>, Self::Error> {
			match d.get_data::<bool>(b"required") {
				Ok(Some(true)) => Ok(Some(InherentError::Fatal)),
				Ok(Some(false)) | Ok(None) => Ok(None),
				Err(_) => unreachable!("should not happen in tests"),
			}
		}
	}

	#[derive(codec::Encode, sp_runtime::RuntimeDebug)]
	#[cfg_attr(feature = "std", derive(codec::Decode))]
	pub enum InherentError {
		Fatal,
	}

	impl frame_support::inherent::IsFatalError for InherentError {
		fn is_fatal_error(&self) -> bool {
			matches!(self, InherentError::Fatal)
		}
	}

	pub const INHERENT_IDENTIFIER: InherentIdentifier = *b"testpall";
}

// Test that a pallet with non generic event and generic genesis_config is correctly handled
// and that a pallet without the attribute generate_storage_info is correctly handled.
#[frame_support::pallet]
pub mod pallet2 {
	use super::{SomeAssociation1, SomeType1};
	use frame_support::pallet_prelude::*;
	use frame_system::pallet_prelude::*;

	#[pallet::config]
	pub trait Config: frame_system::Config
	where
		<Self as frame_system::Config>::AccountId: From<SomeType1> + SomeAssociation1,
	{
		type Event: From<Event> + IsType<<Self as frame_system::Config>::Event>;
	}

	#[pallet::pallet]
	#[pallet::generate_store(pub(crate) trait Store)]
	pub struct Pallet<T>(_);

	#[pallet::hooks]
	impl<T: Config> Hooks<BlockNumberFor<T>> for Pallet<T> where
		T::AccountId: From<SomeType1> + SomeAssociation1
	{
	}

	#[pallet::call]
	impl<T: Config> Pallet<T> where T::AccountId: From<SomeType1> + SomeAssociation1 {}

	#[pallet::storage]
	pub type SomeValue<T: Config> = StorageValue<_, Vec<u32>>;

	#[pallet::storage]
	pub type SomeCountedStorageMap<T> =
		CountedStorageMap<Hasher = Twox64Concat, Key = u8, Value = u32>;

	#[pallet::event]
	pub enum Event {
		/// Something
		Something(u32),
	}

	#[pallet::genesis_config]
	pub struct GenesisConfig<T: Config>
	where
		T::AccountId: From<SomeType1> + SomeAssociation1,
	{
		phantom: PhantomData<T>,
	}

	impl<T: Config> Default for GenesisConfig<T>
	where
		T::AccountId: From<SomeType1> + SomeAssociation1,
	{
		fn default() -> Self {
			GenesisConfig { phantom: Default::default() }
		}
	}

	#[pallet::genesis_build]
	impl<T: Config> GenesisBuild<T> for GenesisConfig<T>
	where
		T::AccountId: From<SomeType1> + SomeAssociation1,
	{
		fn build(&self) {}
	}
}

/// Test that the supertrait check works when we pass some parameter to the `frame_system::Config`.
#[frame_support::pallet]
pub mod pallet3 {
	#[pallet::config]
	pub trait Config: frame_system::Config<Origin = ()> {}

	#[pallet::pallet]
	pub struct Pallet<T>(_);
}

#[frame_support::pallet]
pub mod pallet4 {
	#[pallet::config]
	pub trait Config: frame_system::Config {}

	#[pallet::pallet]
	pub struct Pallet<T>(_);

	#[pallet::call]
	impl<T: Config> Pallet<T> {}
}

frame_support::parameter_types!(
	pub const MyGetParam: u32 = 10;
	pub const MyGetParam2: u32 = 11;
	pub const MyGetParam3: u32 = 12;
	pub const BlockHashCount: u32 = 250;
);

impl frame_system::Config for Runtime {
	type BaseCallFilter = frame_support::traits::Everything;
	type Origin = Origin;
	type Index = u64;
	type BlockNumber = u32;
	type Call = Call;
	type Hash = sp_runtime::testing::H256;
	type Hashing = sp_runtime::traits::BlakeTwo256;
	type AccountId = u64;
	type Lookup = sp_runtime::traits::IdentityLookup<Self::AccountId>;
	type Header = Header;
	type Event = Event;
	type BlockHashCount = BlockHashCount;
	type BlockWeights = ();
	type BlockLength = ();
	type DbWeight = ();
	type Version = ();
	type PalletInfo = PalletInfo;
	type AccountData = ();
	type OnNewAccount = ();
	type OnKilledAccount = ();
	type SystemWeightInfo = ();
	type SS58Prefix = ();
	type OnSetCode = ();
}
impl pallet::Config for Runtime {
	type Event = Event;
	type MyGetParam = MyGetParam;
	type MyGetParam2 = MyGetParam2;
	type MyGetParam3 = MyGetParam3;
	type Balance = u64;
}

impl pallet2::Config for Runtime {
	type Event = Event;
}

impl pallet4::Config for Runtime {}

pub type Header = sp_runtime::generic::Header<u32, sp_runtime::traits::BlakeTwo256>;
pub type Block = sp_runtime::generic::Block<Header, UncheckedExtrinsic>;
pub type UncheckedExtrinsic = sp_runtime::generic::UncheckedExtrinsic<u32, Call, (), ()>;

frame_support::construct_runtime!(
	pub enum Runtime where
		Block = Block,
		NodeBlock = Block,
		UncheckedExtrinsic = UncheckedExtrinsic
	{
<<<<<<< HEAD
		// Exclude part `Storage` in order not to check its metadata in tests.
		System: frame_system exclude_parts { Storage },
		Example: pallet,
		Example2: pallet2 exclude_parts { Call },
		Example4: pallet4 use_parts { Call },
=======
		System: frame_system::{Call, Event<T>},
		Example: pallet::{Pallet, Call, Event<T>, Config, Storage, Inherent, Origin<T>, ValidateUnsigned},
		Example2: pallet2::{Pallet, Call, Event, Config<T>, Storage},
>>>>>>> 0bc873d5
	}
);

// Test that the part `Call` is excluded from Example2 and included in Example4.
fn _ensure_call_is_correctly_excluded_and_included(call: Call) {
	match call {
		Call::System(_) | Call::Example(_) | Call::Example4(_) => (),
	}
}

#[test]
fn transactional_works() {
	TestExternalities::default().execute_with(|| {
		frame_system::Pallet::<Runtime>::set_block_number(1);

		pallet::Call::<Runtime>::foo_transactional { foo: 0 }
			.dispatch_bypass_filter(None.into())
			.err()
			.unwrap();
		assert!(frame_system::Pallet::<Runtime>::events().is_empty());

		pallet::Call::<Runtime>::foo_transactional { foo: 1 }
			.dispatch_bypass_filter(None.into())
			.unwrap();
		assert_eq!(
			frame_system::Pallet::<Runtime>::events()
				.iter()
				.map(|e| &e.event)
				.collect::<Vec<_>>(),
			vec![&Event::Example(pallet::Event::Something(0))],
		);
	})
}

#[test]
fn call_expand() {
	let call_foo = pallet::Call::<Runtime>::foo { foo: 3, bar: 0 };
	assert_eq!(
		call_foo.get_dispatch_info(),
		DispatchInfo { weight: 3, class: DispatchClass::Normal, pays_fee: Pays::Yes }
	);
	assert_eq!(call_foo.get_call_name(), "foo");
	assert_eq!(
		pallet::Call::<Runtime>::get_call_names(),
		&["foo", "foo_transactional", "foo_no_post_info"],
	);
}

#[test]
fn error_expand() {
	assert_eq!(
		format!("{:?}", pallet::Error::<Runtime>::InsufficientProposersBalance),
		String::from("InsufficientProposersBalance"),
	);
	assert_eq!(
		<&'static str>::from(pallet::Error::<Runtime>::InsufficientProposersBalance),
		"InsufficientProposersBalance",
	);
	assert_eq!(
		DispatchError::from(pallet::Error::<Runtime>::InsufficientProposersBalance),
		DispatchError::Module { index: 1, error: 0, message: Some("InsufficientProposersBalance") },
	);
}

#[test]
fn instance_expand() {
	// Assert same type.
	let _: pallet::__InherentHiddenInstance = ();
}

#[test]
fn inherent_expand() {
	use frame_support::{
		inherent::{BlockT, InherentData},
		traits::EnsureInherentsAreFirst,
	};
	use sp_core::Hasher;
	use sp_runtime::{
		traits::{BlakeTwo256, Header},
		Digest,
	};

	let inherents = InherentData::new().create_extrinsics();

	let expected = vec![UncheckedExtrinsic {
		function: Call::Example(pallet::Call::foo_no_post_info {}),
		signature: None,
	}];
	assert_eq!(expected, inherents);

	let block = Block::new(
		Header::new(
			1,
			BlakeTwo256::hash(b"test"),
			BlakeTwo256::hash(b"test"),
			BlakeTwo256::hash(b"test"),
			Digest::default(),
		),
		vec![
			UncheckedExtrinsic {
				function: Call::Example(pallet::Call::foo_no_post_info {}),
				signature: None,
			},
			UncheckedExtrinsic {
				function: Call::Example(pallet::Call::foo { foo: 1, bar: 0 }),
				signature: None,
			},
		],
	);

	assert!(InherentData::new().check_extrinsics(&block).ok());

	let block = Block::new(
		Header::new(
			1,
			BlakeTwo256::hash(b"test"),
			BlakeTwo256::hash(b"test"),
			BlakeTwo256::hash(b"test"),
			Digest::default(),
		),
		vec![
			UncheckedExtrinsic {
				function: Call::Example(pallet::Call::foo_no_post_info {}),
				signature: None,
			},
			UncheckedExtrinsic {
				function: Call::Example(pallet::Call::foo { foo: 0, bar: 0 }),
				signature: None,
			},
		],
	);

	assert!(InherentData::new().check_extrinsics(&block).fatal_error());

	let block = Block::new(
		Header::new(
			1,
			BlakeTwo256::hash(b"test"),
			BlakeTwo256::hash(b"test"),
			BlakeTwo256::hash(b"test"),
			Digest::default(),
		),
		vec![UncheckedExtrinsic {
			function: Call::Example(pallet::Call::foo_transactional { foo: 0 }),
			signature: None,
		}],
	);

	let mut inherent = InherentData::new();
	inherent.put_data(*b"required", &true).unwrap();
	assert!(inherent.check_extrinsics(&block).fatal_error());

	let block = Block::new(
		Header::new(
			1,
			BlakeTwo256::hash(b"test"),
			BlakeTwo256::hash(b"test"),
			BlakeTwo256::hash(b"test"),
			Digest::default(),
		),
		vec![UncheckedExtrinsic {
			function: Call::Example(pallet::Call::foo_no_post_info {}),
			signature: Some((1, (), ())),
		}],
	);

	let mut inherent = InherentData::new();
	inherent.put_data(*b"required", &true).unwrap();
	assert!(inherent.check_extrinsics(&block).fatal_error());

	let block = Block::new(
		Header::new(
			1,
			BlakeTwo256::hash(b"test"),
			BlakeTwo256::hash(b"test"),
			BlakeTwo256::hash(b"test"),
			Digest::default(),
		),
		vec![
			UncheckedExtrinsic {
				function: Call::Example(pallet::Call::foo { foo: 1, bar: 1 }),
				signature: None,
			},
			UncheckedExtrinsic {
				function: Call::Example(pallet::Call::foo_transactional { foo: 0 }),
				signature: None,
			},
		],
	);

	assert!(Runtime::ensure_inherents_are_first(&block).is_ok());

	let block = Block::new(
		Header::new(
			1,
			BlakeTwo256::hash(b"test"),
			BlakeTwo256::hash(b"test"),
			BlakeTwo256::hash(b"test"),
			Digest::default(),
		),
		vec![
			UncheckedExtrinsic {
				function: Call::Example(pallet::Call::foo { foo: 1, bar: 1 }),
				signature: None,
			},
			UncheckedExtrinsic {
				function: Call::Example(pallet::Call::foo_transactional { foo: 0 }),
				signature: None,
			},
			UncheckedExtrinsic {
				function: Call::Example(pallet::Call::foo_no_post_info {}),
				signature: None,
			},
		],
	);

	assert_eq!(Runtime::ensure_inherents_are_first(&block).err().unwrap(), 2);

	let block = Block::new(
		Header::new(
			1,
			BlakeTwo256::hash(b"test"),
			BlakeTwo256::hash(b"test"),
			BlakeTwo256::hash(b"test"),
			Digest::default(),
		),
		vec![
			UncheckedExtrinsic {
				function: Call::Example(pallet::Call::foo { foo: 1, bar: 1 }),
				signature: None,
			},
			UncheckedExtrinsic {
				function: Call::Example(pallet::Call::foo { foo: 1, bar: 0 }),
				signature: Some((1, (), ())),
			},
			UncheckedExtrinsic {
				function: Call::Example(pallet::Call::foo_no_post_info {}),
				signature: None,
			},
		],
	);

	assert_eq!(Runtime::ensure_inherents_are_first(&block).err().unwrap(), 2);
}

#[test]
fn validate_unsigned_expand() {
	use frame_support::pallet_prelude::{
		InvalidTransaction, TransactionSource, TransactionValidityError, ValidTransaction,
		ValidateUnsigned,
	};
	let call = pallet::Call::<Runtime>::foo_no_post_info {};

	let validity = pallet::Pallet::validate_unsigned(TransactionSource::Local, &call).unwrap_err();
	assert_eq!(validity, TransactionValidityError::Invalid(InvalidTransaction::Call));

	let call = pallet::Call::<Runtime>::foo_transactional { foo: 0 };

	let validity = pallet::Pallet::validate_unsigned(TransactionSource::External, &call).unwrap();
	assert_eq!(validity, ValidTransaction::default());
}

#[test]
fn trait_store_expand() {
	TestExternalities::default().execute_with(|| {
		<pallet::Pallet<Runtime> as pallet::Store>::Value::get();
		<pallet::Pallet<Runtime> as pallet::Store>::Map::get(1);
		<pallet::Pallet<Runtime> as pallet::Store>::DoubleMap::get(1, 2);
	})
}

#[test]
fn pallet_expand_deposit_event() {
	TestExternalities::default().execute_with(|| {
		frame_system::Pallet::<Runtime>::set_block_number(1);
		pallet::Call::<Runtime>::foo { foo: 3, bar: 0 }
			.dispatch_bypass_filter(None.into())
			.unwrap();
		assert_eq!(
			frame_system::Pallet::<Runtime>::events()[0].event,
			Event::Example(pallet::Event::Something(3)),
		);
	})
}

#[test]
fn pallet_new_call_variant() {
	Call::Example(pallet::Call::new_call_variant_foo(3, 4));
}

#[test]
fn storage_expand() {
	use frame_support::{pallet_prelude::*, storage::StoragePrefixedMap};

	fn twox_64_concat(d: &[u8]) -> Vec<u8> {
		let mut v = twox_64(d).to_vec();
		v.extend_from_slice(d);
		v
	}

	fn blake2_128_concat(d: &[u8]) -> Vec<u8> {
		let mut v = blake2_128(d).to_vec();
		v.extend_from_slice(d);
		v
	}

	TestExternalities::default().execute_with(|| {
		pallet::Value::<Runtime>::put(1);
		let k = [twox_128(b"Example"), twox_128(b"Value")].concat();
		assert_eq!(unhashed::get::<u32>(&k), Some(1u32));

		pallet::RenamedValue::<Runtime>::put(2);
		let k = [twox_128(b"Example"), twox_128(b"Value2")].concat();
		assert_eq!(unhashed::get::<u64>(&k), Some(2));

		pallet::Map::<Runtime>::insert(1, 2);
		let mut k = [twox_128(b"Example"), twox_128(b"Map")].concat();
		k.extend(1u8.using_encoded(blake2_128_concat));
		assert_eq!(unhashed::get::<u16>(&k), Some(2u16));
		assert_eq!(&k[..32], &<pallet::Map<Runtime>>::final_prefix());

		pallet::Map2::<Runtime>::insert(1, 2);
		let mut k = [twox_128(b"Example"), twox_128(b"Map2")].concat();
		k.extend(1u16.using_encoded(twox_64_concat));
		assert_eq!(unhashed::get::<u32>(&k), Some(2u32));
		assert_eq!(&k[..32], &<pallet::Map2<Runtime>>::final_prefix());

		pallet::DoubleMap::<Runtime>::insert(&1, &2, &3);
		let mut k = [twox_128(b"Example"), twox_128(b"DoubleMap")].concat();
		k.extend(1u8.using_encoded(blake2_128_concat));
		k.extend(2u16.using_encoded(twox_64_concat));
		assert_eq!(unhashed::get::<u32>(&k), Some(3u32));
		assert_eq!(&k[..32], &<pallet::DoubleMap<Runtime>>::final_prefix());

		pallet::DoubleMap2::<Runtime>::insert(&1, &2, &3);
		let mut k = [twox_128(b"Example"), twox_128(b"DoubleMap2")].concat();
		k.extend(1u16.using_encoded(twox_64_concat));
		k.extend(2u32.using_encoded(blake2_128_concat));
		assert_eq!(unhashed::get::<u64>(&k), Some(3u64));
		assert_eq!(&k[..32], &<pallet::DoubleMap2<Runtime>>::final_prefix());

		pallet::NMap::<Runtime>::insert((&1,), &3);
		let mut k = [twox_128(b"Example"), twox_128(b"NMap")].concat();
		k.extend(1u8.using_encoded(blake2_128_concat));
		assert_eq!(unhashed::get::<u32>(&k), Some(3u32));
		assert_eq!(&k[..32], &<pallet::NMap<Runtime>>::final_prefix());

		pallet::NMap2::<Runtime>::insert((&1, &2), &3);
		let mut k = [twox_128(b"Example"), twox_128(b"NMap2")].concat();
		k.extend(1u16.using_encoded(twox_64_concat));
		k.extend(2u32.using_encoded(blake2_128_concat));
		assert_eq!(unhashed::get::<u64>(&k), Some(3u64));
		assert_eq!(&k[..32], &<pallet::NMap2<Runtime>>::final_prefix());

		#[cfg(feature = "conditional-storage")]
		{
			pallet::ConditionalValue::<Runtime>::put(1);
			pallet::ConditionalMap::<Runtime>::insert(1, 2);
			pallet::ConditionalDoubleMap::<Runtime>::insert(1, 2, 3);
			pallet::ConditionalNMap::<Runtime>::insert((1, 2), 3);
		}

		pallet::SomeCountedStorageMap::<Runtime>::insert(1, 2);
		let mut k = [twox_128(b"Example"), twox_128(b"RenamedCountedMap")].concat();
		k.extend(1u8.using_encoded(twox_64_concat));
		assert_eq!(unhashed::get::<u32>(&k), Some(2u32));
		let k = [twox_128(b"Example"), twox_128(b"CounterForRenamedCountedMap")].concat();
		assert_eq!(unhashed::get::<u32>(&k), Some(1u32));

		pallet::Unbounded::<Runtime>::put(vec![1, 2]);
		let k = [twox_128(b"Example"), twox_128(b"Unbounded")].concat();
		assert_eq!(unhashed::get::<Vec<u8>>(&k), Some(vec![1, 2]));
	})
}

#[test]
fn pallet_hooks_expand() {
	TestExternalities::default().execute_with(|| {
		frame_system::Pallet::<Runtime>::set_block_number(1);

		assert_eq!(AllPallets::on_initialize(1), 10);
		AllPallets::on_finalize(1);

		assert_eq!(AllPallets::on_runtime_upgrade(), 30);

		assert_eq!(
			frame_system::Pallet::<Runtime>::events()[0].event,
			Event::Example(pallet::Event::Something(10)),
		);
		assert_eq!(
			frame_system::Pallet::<Runtime>::events()[1].event,
			Event::Example(pallet::Event::Something(20)),
		);
		assert_eq!(
			frame_system::Pallet::<Runtime>::events()[2].event,
			Event::Example(pallet::Event::Something(30)),
		);
	})
}

#[test]
fn pallet_on_genesis() {
	TestExternalities::default().execute_with(|| {
		assert_eq!(pallet::Pallet::<Runtime>::on_chain_storage_version(), StorageVersion::new(0));
		pallet::Pallet::<Runtime>::on_genesis();
		assert_eq!(
			pallet::Pallet::<Runtime>::current_storage_version(),
			pallet::Pallet::<Runtime>::on_chain_storage_version(),
		);
	})
}

#[test]
fn migrate_from_pallet_version_to_storage_version() {
	const PALLET_VERSION_STORAGE_KEY_POSTFIX: &[u8] = b":__PALLET_VERSION__:";

	fn pallet_version_key(name: &str) -> [u8; 32] {
		frame_support::storage::storage_prefix(name.as_bytes(), PALLET_VERSION_STORAGE_KEY_POSTFIX)
	}

	TestExternalities::default().execute_with(|| {
		// Insert some fake pallet versions
		sp_io::storage::set(&pallet_version_key(Example::name()), &[1, 2, 3]);
		sp_io::storage::set(&pallet_version_key(Example2::name()), &[1, 2, 3]);
		sp_io::storage::set(&pallet_version_key(System::name()), &[1, 2, 3]);

		// Check that everyone currently is at version 0
		assert_eq!(Example::on_chain_storage_version(), StorageVersion::new(0));
		assert_eq!(Example2::on_chain_storage_version(), StorageVersion::new(0));
		assert_eq!(System::on_chain_storage_version(), StorageVersion::new(0));

		let db_weight = RuntimeDbWeight { read: 0, write: 5 };
		let weight = frame_support::migrations::migrate_from_pallet_version_to_storage_version::<
			AllPalletsWithSystem,
		>(&db_weight);

		// 4 pallets, 2 writes and every write costs 5 weight.
		assert_eq!(4 * 2 * 5, weight);

		// All pallet versions should be removed
		assert!(sp_io::storage::get(&pallet_version_key(Example::name())).is_none());
		assert!(sp_io::storage::get(&pallet_version_key(Example2::name())).is_none());
		assert!(sp_io::storage::get(&pallet_version_key(System::name())).is_none());

		assert_eq!(Example::on_chain_storage_version(), pallet::STORAGE_VERSION);
		assert_eq!(Example2::on_chain_storage_version(), StorageVersion::new(0));
		assert_eq!(System::on_chain_storage_version(), StorageVersion::new(0));
	});
}

#[test]
fn metadata() {
	use frame_support::metadata::*;

	let pallets = vec![
		PalletMetadata {
<<<<<<< HEAD
			index: 0,
			name: "System",
			storage: None, // The storage metadatas have been excluded.
			calls: Some(meta_type::<frame_system::Call<Runtime>>().into()),
			event: Some(meta_type::<frame_system::Event<Runtime>>().into()),
			constants: vec![
				PalletConstantMetadata {
					name: "BlockWeights",
					ty: meta_type::<frame_system::limits::BlockWeights>(),
					value: vec![],
					docs: vec![],
				},
				PalletConstantMetadata {
					name: "BlockLength",
					ty: meta_type::<frame_system::limits::BlockLength>(),
					value: vec![],
					docs: vec![],
				},
				PalletConstantMetadata {
					name: "BlockHashCount",
					ty: meta_type::<u32>(),
					value: vec![],
					docs: vec![],
				},
				PalletConstantMetadata {
					name: "DbWeight",
					ty: meta_type::<frame_support::weights::RuntimeDbWeight>(),
					value: vec![],
					docs: vec![],
				},
				PalletConstantMetadata {
					name: "Version",
					ty: meta_type::<sp_version::RuntimeVersion>(),
					value: vec![],
					docs: vec![],
				},
				PalletConstantMetadata {
					name: "SS58Prefix",
					ty: meta_type::<u16>(),
					value: vec![],
					docs: vec![],
				},
			],
			error: Some(meta_type::<frame_system::Error<Runtime>>().into()),
		},
		PalletMetadata {
=======
>>>>>>> 0bc873d5
			index: 1,
			name: "Example",
			storage: Some(PalletStorageMetadata {
				prefix: "Example",
				entries: vec![
					StorageEntryMetadata {
						name: "ValueWhereClause",
						modifier: StorageEntryModifier::Optional,
						ty: StorageEntryType::Plain(meta_type::<u64>()),
						default: vec![0],
						docs: vec![],
					},
					StorageEntryMetadata {
						name: "Value",
						modifier: StorageEntryModifier::Optional,
						ty: StorageEntryType::Plain(meta_type::<u32>()),
						default: vec![0],
						docs: vec![],
					},
					StorageEntryMetadata {
						name: "Value2",
						modifier: StorageEntryModifier::Optional,
						ty: StorageEntryType::Plain(meta_type::<u64>()),
						default: vec![0],
						docs: vec![],
					},
					StorageEntryMetadata {
						name: "Map",
						modifier: StorageEntryModifier::Default,
						ty: StorageEntryType::Map {
							key: meta_type::<u8>(),
							value: meta_type::<u16>(),
							hashers: vec![StorageHasher::Blake2_128Concat],
						},
						default: vec![4, 0],
						docs: vec![],
					},
					StorageEntryMetadata {
						name: "Map2",
						modifier: StorageEntryModifier::Optional,
						ty: StorageEntryType::Map {
							key: meta_type::<u16>(),
							value: meta_type::<u32>(),
							hashers: vec![StorageHasher::Twox64Concat],
						},
						default: vec![0],
						docs: vec![],
					},
					StorageEntryMetadata {
						name: "DoubleMap",
						modifier: StorageEntryModifier::Optional,
						ty: StorageEntryType::Map {
							value: meta_type::<u32>(),
							hashers: vec![
								StorageHasher::Blake2_128Concat,
								StorageHasher::Twox64Concat,
							],
							key: meta_type::<(u8, u16)>(),
						},
						default: vec![0],
						docs: vec![],
					},
					StorageEntryMetadata {
						name: "DoubleMap2",
						modifier: StorageEntryModifier::Optional,
						ty: StorageEntryType::Map {
							value: meta_type::<u64>(),
							key: meta_type::<(u16, u32)>(),
							hashers: vec![
								StorageHasher::Twox64Concat,
								StorageHasher::Blake2_128Concat,
							],
						},
						default: vec![0],
						docs: vec![],
					},
					StorageEntryMetadata {
						name: "NMap",
						modifier: StorageEntryModifier::Optional,
						ty: StorageEntryType::Map {
							key: meta_type::<u8>(),
							hashers: vec![StorageHasher::Blake2_128Concat],
							value: meta_type::<u32>(),
						},
						default: vec![0],
						docs: vec![],
					},
					StorageEntryMetadata {
						name: "NMap2",
						modifier: StorageEntryModifier::Optional,
						ty: StorageEntryType::Map {
							key: meta_type::<(u16, u32)>(),
							hashers: vec![
								StorageHasher::Twox64Concat,
								StorageHasher::Blake2_128Concat,
							],
							value: meta_type::<u64>(),
						},
						default: vec![0],
						docs: vec![],
					},
					#[cfg(feature = "conditional-storage")]
					StorageEntryMetadata {
						name: "ConditionalValue",
						modifier: StorageEntryModifier::Optional,
						ty: StorageEntryType::Plain(meta_type::<u32>()),
						default: vec![0],
						docs: vec![],
					},
					#[cfg(feature = "conditional-storage")]
					StorageEntryMetadata {
						name: "ConditionalMap",
						modifier: StorageEntryModifier::Optional,
						ty: StorageEntryType::Map {
							key: meta_type::<u16>(),
							value: meta_type::<u32>(),
							hashers: vec![StorageHasher::Twox64Concat],
						},
						default: vec![0],
						docs: vec![],
					},
					#[cfg(feature = "conditional-storage")]
					StorageEntryMetadata {
						name: "ConditionalDoubleMap",
						modifier: StorageEntryModifier::Optional,
						ty: StorageEntryType::Map {
							value: meta_type::<u32>(),
							key: meta_type::<(u8, u16)>(),
							hashers: vec![
								StorageHasher::Blake2_128Concat,
								StorageHasher::Twox64Concat,
							],
						},
						default: vec![0],
						docs: vec![],
					},
					#[cfg(feature = "conditional-storage")]
					StorageEntryMetadata {
						name: "ConditionalNMap",
						modifier: StorageEntryModifier::Optional,
						ty: StorageEntryType::Map {
							key: meta_type::<(u8, u16)>(),
							hashers: vec![
								StorageHasher::Blake2_128Concat,
								StorageHasher::Twox64Concat,
							],
							value: meta_type::<u32>(),
						},
						default: vec![0],
						docs: vec![],
					},
					StorageEntryMetadata {
						name: "RenamedCountedMap",
						modifier: StorageEntryModifier::Optional,
						ty: StorageEntryType::Map {
							hashers: vec![StorageHasher::Twox64Concat],
							key: meta_type::<u8>(),
							value: meta_type::<u32>(),
						},
						default: vec![0],
						docs: vec![],
					},
					StorageEntryMetadata {
						name: "CounterForRenamedCountedMap",
						modifier: StorageEntryModifier::Default,
						ty: StorageEntryType::Plain(meta_type::<u32>()),
						default: vec![0, 0, 0, 0],
						docs: vec!["Counter for the related counted storage map"],
					},
					StorageEntryMetadata {
						name: "Unbounded",
						modifier: StorageEntryModifier::Optional,
						ty: StorageEntryType::Plain(meta_type::<Vec<u8>>()),
						default: vec![0],
						docs: vec![],
					},
				],
			}),
			calls: Some(meta_type::<pallet::Call<Runtime>>().into()),
			event: Some(meta_type::<pallet::Event<Runtime>>().into()),
			constants: vec![
				PalletConstantMetadata {
					name: "MyGetParam",
					ty: meta_type::<u32>(),
					value: vec![10, 0, 0, 0],
					docs: vec![" Some comment", " Some comment"],
				},
				PalletConstantMetadata {
					name: "MyGetParam2",
					ty: meta_type::<u32>(),
					value: vec![11, 0, 0, 0],
					docs: vec![" Some comment", " Some comment"],
				},
				PalletConstantMetadata {
					name: "MyGetParam3",
					ty: meta_type::<u64>(),
					value: vec![12, 0, 0, 0, 0, 0, 0, 0],
					docs: vec![],
				},
				PalletConstantMetadata {
					name: "some_extra",
					ty: meta_type::<u64>(),
					value: vec![100, 0, 0, 0, 0, 0, 0, 0],
					docs: vec![" Some doc", " Some doc"],
				},
				PalletConstantMetadata {
					name: "some_extra_extra",
					ty: meta_type::<u64>(),
					value: vec![0, 0, 0, 0, 0, 0, 0, 0],
					docs: vec![" Some doc"],
				},
			],
			error: Some(PalletErrorMetadata { ty: meta_type::<pallet::Error<Runtime>>() }),
		},
		PalletMetadata {
			index: 2,
			name: "Example2",
			storage: Some(PalletStorageMetadata {
				prefix: "Example2",
				entries: vec![
					StorageEntryMetadata {
						name: "SomeValue",
						modifier: StorageEntryModifier::Optional,
						ty: StorageEntryType::Plain(meta_type::<Vec<u32>>()),
						default: vec![0],
						docs: vec![],
					},
					StorageEntryMetadata {
						name: "SomeCountedStorageMap",
						modifier: StorageEntryModifier::Optional,
						ty: StorageEntryType::Map {
							hashers: vec![StorageHasher::Twox64Concat],
							key: meta_type::<u8>(),
							value: meta_type::<u32>(),
						},
						default: vec![0],
						docs: vec![],
					},
					StorageEntryMetadata {
						name: "CounterForSomeCountedStorageMap",
						modifier: StorageEntryModifier::Default,
						ty: StorageEntryType::Plain(meta_type::<u32>()),
						default: vec![0, 0, 0, 0],
						docs: vec!["Counter for the related counted storage map"],
					},
				],
			}),
			calls: Some(meta_type::<pallet2::Call<Runtime>>().into()),
			event: Some(PalletEventMetadata { ty: meta_type::<pallet2::Event>() }),
			constants: vec![],
			error: None,
		},
	];

	let extrinsic = ExtrinsicMetadata {
		ty: meta_type::<UncheckedExtrinsic>(),
		version: 4,
		signed_extensions: vec![SignedExtensionMetadata {
			identifier: "UnitSignedExtension",
			ty: meta_type::<()>(),
			additional_signed: meta_type::<()>(),
		}],
	};

	let expected_metadata: RuntimeMetadataPrefixed =
		RuntimeMetadataLastVersion::new(pallets, extrinsic, meta_type::<Runtime>()).into();
	let expected_metadata = match expected_metadata.1 {
		RuntimeMetadata::V14(metadata) => metadata,
		_ => panic!("metadata has been bumped, test needs to be updated"),
	};

	let actual_metadata = match Runtime::metadata().1 {
		RuntimeMetadata::V14(metadata) => metadata,
		_ => panic!("metadata has been bumped, test needs to be updated"),
	};

	pretty_assertions::assert_eq!(actual_metadata.pallets, expected_metadata.pallets);
}

#[test]
fn test_pallet_info_access() {
	assert_eq!(<System as frame_support::traits::PalletInfoAccess>::name(), "System");
	assert_eq!(<Example as frame_support::traits::PalletInfoAccess>::name(), "Example");
	assert_eq!(<Example2 as frame_support::traits::PalletInfoAccess>::name(), "Example2");

	assert_eq!(<System as frame_support::traits::PalletInfoAccess>::index(), 0);
	assert_eq!(<Example as frame_support::traits::PalletInfoAccess>::index(), 1);
	assert_eq!(<Example2 as frame_support::traits::PalletInfoAccess>::index(), 2);
}

#[test]
fn test_storage_info() {
	use frame_support::{
		storage::storage_prefix as prefix,
		traits::{StorageInfo, StorageInfoTrait},
	};

	assert_eq!(
		Example::storage_info(),
		vec![
			StorageInfo {
				pallet_name: b"Example".to_vec(),
				storage_name: b"ValueWhereClause".to_vec(),
				prefix: prefix(b"Example", b"ValueWhereClause").to_vec(),
				max_values: Some(1),
				max_size: Some(8),
			},
			StorageInfo {
				pallet_name: b"Example".to_vec(),
				storage_name: b"Value".to_vec(),
				prefix: prefix(b"Example", b"Value").to_vec(),
				max_values: Some(1),
				max_size: Some(4),
			},
			StorageInfo {
				pallet_name: b"Example".to_vec(),
				storage_name: b"Value2".to_vec(),
				prefix: prefix(b"Example", b"Value2").to_vec(),
				max_values: Some(1),
				max_size: Some(8),
			},
			StorageInfo {
				pallet_name: b"Example".to_vec(),
				storage_name: b"Map".to_vec(),
				prefix: prefix(b"Example", b"Map").to_vec(),
				max_values: None,
				max_size: Some(3 + 16),
			},
			StorageInfo {
				pallet_name: b"Example".to_vec(),
				storage_name: b"Map2".to_vec(),
				prefix: prefix(b"Example", b"Map2").to_vec(),
				max_values: Some(3),
				max_size: Some(6 + 8),
			},
			StorageInfo {
				pallet_name: b"Example".to_vec(),
				storage_name: b"DoubleMap".to_vec(),
				prefix: prefix(b"Example", b"DoubleMap").to_vec(),
				max_values: None,
				max_size: Some(7 + 16 + 8),
			},
			StorageInfo {
				pallet_name: b"Example".to_vec(),
				storage_name: b"DoubleMap2".to_vec(),
				prefix: prefix(b"Example", b"DoubleMap2").to_vec(),
				max_values: Some(5),
				max_size: Some(14 + 8 + 16),
			},
			StorageInfo {
				pallet_name: b"Example".to_vec(),
				storage_name: b"NMap".to_vec(),
				prefix: prefix(b"Example", b"NMap").to_vec(),
				max_values: None,
				max_size: Some(5 + 16),
			},
			StorageInfo {
				pallet_name: b"Example".to_vec(),
				storage_name: b"NMap2".to_vec(),
				prefix: prefix(b"Example", b"NMap2").to_vec(),
				max_values: Some(11),
				max_size: Some(14 + 8 + 16),
			},
			#[cfg(feature = "conditional-storage")]
			{
				StorageInfo {
					pallet_name: b"Example".to_vec(),
					storage_name: b"ConditionalValue".to_vec(),
					prefix: prefix(b"Example", b"ConditionalValue").to_vec(),
					max_values: Some(1),
					max_size: Some(4),
				}
			},
			#[cfg(feature = "conditional-storage")]
			{
				StorageInfo {
					pallet_name: b"Example".to_vec(),
					storage_name: b"ConditionalMap".to_vec(),
					prefix: prefix(b"Example", b"ConditionalMap").to_vec(),
					max_values: Some(12),
					max_size: Some(6 + 8),
				}
			},
			#[cfg(feature = "conditional-storage")]
			{
				StorageInfo {
					pallet_name: b"Example".to_vec(),
					storage_name: b"ConditionalDoubleMap".to_vec(),
					prefix: prefix(b"Example", b"ConditionalDoubleMap").to_vec(),
					max_values: None,
					max_size: Some(7 + 16 + 8),
				}
			},
			#[cfg(feature = "conditional-storage")]
			{
				StorageInfo {
					pallet_name: b"Example".to_vec(),
					storage_name: b"ConditionalNMap".to_vec(),
					prefix: prefix(b"Example", b"ConditionalNMap").to_vec(),
					max_values: None,
					max_size: Some(7 + 16 + 8),
				}
			},
			StorageInfo {
				pallet_name: b"Example".to_vec(),
				storage_name: b"RenamedCountedMap".to_vec(),
				prefix: prefix(b"Example", b"RenamedCountedMap").to_vec(),
				max_values: None,
				max_size: Some(1 + 4 + 8),
			},
			StorageInfo {
				pallet_name: b"Example".to_vec(),
				storage_name: b"CounterForRenamedCountedMap".to_vec(),
				prefix: prefix(b"Example", b"CounterForRenamedCountedMap").to_vec(),
				max_values: Some(1),
				max_size: Some(4),
			},
			StorageInfo {
				pallet_name: b"Example".to_vec(),
				storage_name: b"Unbounded".to_vec(),
				prefix: prefix(b"Example", b"Unbounded").to_vec(),
				max_values: Some(1),
				max_size: None,
			},
		],
	);

	assert_eq!(
		Example2::storage_info(),
		vec![
			StorageInfo {
				pallet_name: b"Example2".to_vec(),
				storage_name: b"SomeValue".to_vec(),
				prefix: prefix(b"Example2", b"SomeValue").to_vec(),
				max_values: Some(1),
				max_size: None,
			},
			StorageInfo {
				pallet_name: b"Example2".to_vec(),
				storage_name: b"SomeCountedStorageMap".to_vec(),
				prefix: prefix(b"Example2", b"SomeCountedStorageMap").to_vec(),
				max_values: None,
				max_size: None,
			},
			StorageInfo {
				pallet_name: b"Example2".to_vec(),
				storage_name: b"CounterForSomeCountedStorageMap".to_vec(),
				prefix: prefix(b"Example2", b"CounterForSomeCountedStorageMap").to_vec(),
				max_values: Some(1),
				max_size: Some(4),
			},
		],
	);
}<|MERGE_RESOLUTION|>--- conflicted
+++ resolved
@@ -571,17 +571,11 @@
 		NodeBlock = Block,
 		UncheckedExtrinsic = UncheckedExtrinsic
 	{
-<<<<<<< HEAD
 		// Exclude part `Storage` in order not to check its metadata in tests.
-		System: frame_system exclude_parts { Storage },
+		System: frame_system exclude_parts { Pallet, Storage },
 		Example: pallet,
 		Example2: pallet2 exclude_parts { Call },
 		Example4: pallet4 use_parts { Call },
-=======
-		System: frame_system::{Call, Event<T>},
-		Example: pallet::{Pallet, Call, Event<T>, Config, Storage, Inherent, Origin<T>, ValidateUnsigned},
-		Example2: pallet2::{Pallet, Call, Event, Config<T>, Storage},
->>>>>>> 0bc873d5
 	}
 );
 
@@ -1038,55 +1032,6 @@
 
 	let pallets = vec![
 		PalletMetadata {
-<<<<<<< HEAD
-			index: 0,
-			name: "System",
-			storage: None, // The storage metadatas have been excluded.
-			calls: Some(meta_type::<frame_system::Call<Runtime>>().into()),
-			event: Some(meta_type::<frame_system::Event<Runtime>>().into()),
-			constants: vec![
-				PalletConstantMetadata {
-					name: "BlockWeights",
-					ty: meta_type::<frame_system::limits::BlockWeights>(),
-					value: vec![],
-					docs: vec![],
-				},
-				PalletConstantMetadata {
-					name: "BlockLength",
-					ty: meta_type::<frame_system::limits::BlockLength>(),
-					value: vec![],
-					docs: vec![],
-				},
-				PalletConstantMetadata {
-					name: "BlockHashCount",
-					ty: meta_type::<u32>(),
-					value: vec![],
-					docs: vec![],
-				},
-				PalletConstantMetadata {
-					name: "DbWeight",
-					ty: meta_type::<frame_support::weights::RuntimeDbWeight>(),
-					value: vec![],
-					docs: vec![],
-				},
-				PalletConstantMetadata {
-					name: "Version",
-					ty: meta_type::<sp_version::RuntimeVersion>(),
-					value: vec![],
-					docs: vec![],
-				},
-				PalletConstantMetadata {
-					name: "SS58Prefix",
-					ty: meta_type::<u16>(),
-					value: vec![],
-					docs: vec![],
-				},
-			],
-			error: Some(meta_type::<frame_system::Error<Runtime>>().into()),
-		},
-		PalletMetadata {
-=======
->>>>>>> 0bc873d5
 			index: 1,
 			name: "Example",
 			storage: Some(PalletStorageMetadata {
@@ -1334,7 +1279,7 @@
 					},
 				],
 			}),
-			calls: Some(meta_type::<pallet2::Call<Runtime>>().into()),
+			calls: None,
 			event: Some(PalletEventMetadata { ty: meta_type::<pallet2::Event>() }),
 			constants: vec![],
 			error: None,
