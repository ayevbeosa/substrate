--- conflicted
+++ resolved
@@ -4,13 +4,8 @@
 10 |     #[pallet::generate_storage_info]
    |               ^^^^^^^^^^^^^^^^^^^^^ the trait `MaxEncodedLen` is not implemented for `Bar`
    |
-<<<<<<< HEAD
-   = note: required because of the requirements on the impl of `KeyGeneratorMaxEncodedLen` for `NMapKey<frame_support::Twox64Concat, Bar>`
-   = note: required because of the requirements on the impl of `StorageInfoTrait` for `frame_support::pallet_prelude::StorageNMap<_GeneratedPrefixForStorageFoo<T>, NMapKey<frame_support::Twox64Concat, Bar>, u32>`
-=======
    = note: required because of the requirements on the impl of `KeyGeneratorMaxEncodedLen` for `Key<frame_support::Twox64Concat, Bar>`
    = note: required because of the requirements on the impl of `StorageInfoTrait` for `frame_support::pallet_prelude::StorageNMap<_GeneratedPrefixForStorageFoo<T>, Key<frame_support::Twox64Concat, Bar>, u32>`
->>>>>>> 0bc873d5
 note: required by `storage_info`
   --> $DIR/storage.rs:71:2
    |
