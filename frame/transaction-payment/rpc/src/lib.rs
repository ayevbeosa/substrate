--- conflicted
+++ resolved
@@ -17,45 +17,18 @@
 
 //! RPC interface for the transaction payment pallet.
 
-pub use self::gen_client::Client as TransactionPaymentClient;
+use std::{sync::Arc, convert::TryInto};
+
 use codec::{Codec, Decode};
-<<<<<<< HEAD
 use sp_blockchain::HeaderBackend;
 use jsonrpsee::types::error::{Error as JsonRpseeError, CallError};
 use jsonrpsee::RpcModule;
 use sp_runtime::{generic::BlockId, traits::{Block as BlockT, MaybeDisplay}};
-=======
-use jsonrpc_core::{Error as RpcError, ErrorCode, Result};
-use jsonrpc_derive::rpc;
-pub use pallet_transaction_payment_rpc_runtime_api::TransactionPaymentApi as TransactionPaymentRuntimeApi;
-use pallet_transaction_payment_rpc_runtime_api::{FeeDetails, InclusionFee, RuntimeDispatchInfo};
->>>>>>> b9d86e1e
 use sp_api::ProvideRuntimeApi;
-use sp_blockchain::HeaderBackend;
 use sp_core::Bytes;
 use sp_rpc::number::NumberOrHex;
-<<<<<<< HEAD
 use pallet_transaction_payment_rpc_runtime_api::{FeeDetails, InclusionFee, RuntimeDispatchInfo};
 pub use pallet_transaction_payment_rpc_runtime_api::TransactionPaymentApi as TransactionPaymentRuntimeApi;
-=======
-use sp_runtime::{
-	generic::BlockId,
-	traits::{Block as BlockT, MaybeDisplay},
-};
-use std::{convert::TryInto, sync::Arc};
-
-#[rpc]
-pub trait TransactionPaymentApi<BlockHash, ResponseType> {
-	#[rpc(name = "payment_queryInfo")]
-	fn query_info(&self, encoded_xt: Bytes, at: Option<BlockHash>) -> Result<ResponseType>;
-	#[rpc(name = "payment_queryFeeDetails")]
-	fn query_fee_details(
-		&self,
-		encoded_xt: Bytes,
-		at: Option<BlockHash>,
-	) -> Result<FeeDetails<NumberOrHex>>;
-}
->>>>>>> b9d86e1e
 
 /// Provides RPC methods to query a dispatchable's class, weight and fee.
 pub struct TransactionPaymentRpc<C, Block, Balance> {
@@ -65,36 +38,13 @@
 	_balance_marker: std::marker::PhantomData<Balance>,
 }
 
-<<<<<<< HEAD
 impl<C, Block, Balance> TransactionPaymentRpc<C, Block, Balance>
-=======
-/// Error type of this RPC api.
-pub enum Error {
-	/// The transaction was not decodable.
-	DecodeError,
-	/// The call to runtime failed.
-	RuntimeError,
-}
-
-impl From<Error> for i64 {
-	fn from(e: Error) -> i64 {
-		match e {
-			Error::RuntimeError => 1,
-			Error::DecodeError => 2,
-		}
-	}
-}
-
-impl<C, Block, Balance> TransactionPaymentApi<<Block as BlockT>::Hash, RuntimeDispatchInfo<Balance>>
-	for TransactionPayment<C, Block>
->>>>>>> b9d86e1e
 where
 	Block: BlockT,
 	C: ProvideRuntimeApi<Block> + HeaderBackend<Block> + Send + Sync + 'static,
 	C::Api: TransactionPaymentRuntimeApi<Block, Balance>,
 	Balance: Codec + MaybeDisplay + Copy + TryInto<NumberOrHex> + Send + Sync + 'static,
 {
-<<<<<<< HEAD
 	/// Creates a new instance of the TransactionPaymentRpc helper.
 	pub fn new(client: Arc<C>) -> Self {
 		Self { client, _block_marker: Default::default(), _balance_marker: Default::default() }
@@ -117,48 +67,6 @@
 			api
 				.query_info(&at, uxt, encoded_len)
 				.map_err(|api_err| CallError::Failed(Box::new(api_err)))
-=======
-	fn query_info(
-		&self,
-		encoded_xt: Bytes,
-		at: Option<<Block as BlockT>::Hash>,
-	) -> Result<RuntimeDispatchInfo<Balance>> {
-		let api = self.client.runtime_api();
-		let at = BlockId::hash(at.unwrap_or_else(||
-			// If the block hash is not supplied assume the best block.
-			self.client.info().best_hash));
-
-		let encoded_len = encoded_xt.len() as u32;
-
-		let uxt: Block::Extrinsic = Decode::decode(&mut &*encoded_xt).map_err(|e| RpcError {
-			code: ErrorCode::ServerError(Error::DecodeError.into()),
-			message: "Unable to query dispatch info.".into(),
-			data: Some(format!("{:?}", e).into()),
-		})?;
-		api.query_info(&at, uxt, encoded_len).map_err(|e| RpcError {
-			code: ErrorCode::ServerError(Error::RuntimeError.into()),
-			message: "Unable to query dispatch info.".into(),
-			data: Some(format!("{:?}", e).into()),
-		})
-	}
-
-	fn query_fee_details(
-		&self,
-		encoded_xt: Bytes,
-		at: Option<<Block as BlockT>::Hash>,
-	) -> Result<FeeDetails<NumberOrHex>> {
-		let api = self.client.runtime_api();
-		let at = BlockId::hash(at.unwrap_or_else(||
-			// If the block hash is not supplied assume the best block.
-			self.client.info().best_hash));
-
-		let encoded_len = encoded_xt.len() as u32;
-
-		let uxt: Block::Extrinsic = Decode::decode(&mut &*encoded_xt).map_err(|e| RpcError {
-			code: ErrorCode::ServerError(Error::DecodeError.into()),
-			message: "Unable to query fee details.".into(),
-			data: Some(format!("{:?}", e).into()),
->>>>>>> b9d86e1e
 		})?;
 
 		module.register_method("payment_queryFeeDetails", |params, trx_payment| {
@@ -194,29 +102,6 @@
 			})
 		})?;
 
-<<<<<<< HEAD
 		Ok(module)
-=======
-		let try_into_rpc_balance = |value: Balance| {
-			value.try_into().map_err(|_| RpcError {
-				code: ErrorCode::InvalidParams,
-				message: format!("{} doesn't fit in NumberOrHex representation", value),
-				data: None,
-			})
-		};
-
-		Ok(FeeDetails {
-			inclusion_fee: if let Some(inclusion_fee) = fee_details.inclusion_fee {
-				Some(InclusionFee {
-					base_fee: try_into_rpc_balance(inclusion_fee.base_fee)?,
-					len_fee: try_into_rpc_balance(inclusion_fee.len_fee)?,
-					adjusted_weight_fee: try_into_rpc_balance(inclusion_fee.adjusted_weight_fee)?,
-				})
-			} else {
-				None
-			},
-			tip: Default::default(),
-		})
->>>>>>> b9d86e1e
 	}
 }