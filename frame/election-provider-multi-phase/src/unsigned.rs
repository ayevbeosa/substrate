// This file is part of Substrate.

// Copyright (C) 2020 Parity Technologies (UK) Ltd.
// SPDX-License-Identifier: Apache-2.0

// Licensed under the Apache License, Version 2.0 (the "License");
// you may not use this file except in compliance with the License.
// You may obtain a copy of the License at
//
// 	http://www.apache.org/licenses/LICENSE-2.0
//
// Unless required by applicable law or agreed to in writing, software
// distributed under the License is distributed on an "AS IS" BASIS,
// WITHOUT WARRANTIES OR CONDITIONS OF ANY KIND, either express or implied.
// See the License for the specific language governing permissions and
// limitations under the License.

//! The unsigned phase, and its miner.

use crate::{
	helpers, Call, CompactAccuracyOf, CompactOf, Config, ElectionCompute, Error, FeasibilityError,
	Pallet, RawSolution, ReadySolution, RoundSnapshot, SolutionOrSnapshotSize, Weight, WeightInfo,
};
use codec::{Encode, Decode};
use frame_support::{dispatch::DispatchResult, ensure, traits::Get};
use frame_system::offchain::SubmitTransaction;
use sp_arithmetic::Perbill;
use sp_npos_elections::{
	CompactSolution, ElectionResult, assignment_ratio_to_staked_normalized,
	assignment_staked_to_ratio_normalized, is_score_better, seq_phragmen,
};
use sp_runtime::{
	DispatchError,
	SaturatedConversion,
	offchain::storage::{MutateStorageError, StorageValueRef},
	traits::TrailingZeroInput,
};
use sp_std::{cmp::Ordering, convert::TryFrom, vec::Vec};

/// Storage key used to store the last block number at which offchain worker ran.
pub(crate) const OFFCHAIN_LAST_BLOCK: &[u8] = b"parity/multi-phase-unsigned-election";
/// Storage key used to store the offchain worker running status.
pub(crate) const OFFCHAIN_LOCK: &[u8] = b"parity/multi-phase-unsigned-election/lock";

/// Storage key used to cache the solution `call`.
pub(crate) const OFFCHAIN_CACHED_CALL: &[u8] = b"parity/multi-phase-unsigned-election/call";

/// A voter's fundamental data: their ID, their stake, and the list of candidates for whom they
/// voted.
pub type Voter<T> = (
	<T as frame_system::Config>::AccountId,
	sp_npos_elections::VoteWeight,
	Vec<<T as frame_system::Config>::AccountId>,
);

/// The relative distribution of a voter's stake among the winning targets.
pub type Assignment<T> = sp_npos_elections::Assignment<
	<T as frame_system::Config>::AccountId,
	CompactAccuracyOf<T>,
>;

/// The [`IndexAssignment`][sp_npos_elections::IndexAssignment] type specialized for a particular
/// runtime `T`.
pub type IndexAssignmentOf<T> = sp_npos_elections::IndexAssignmentOf<CompactOf<T>>;

#[derive(Debug, Eq, PartialEq)]
pub enum MinerError {
	/// An internal error in the NPoS elections crate.
	NposElections(sp_npos_elections::Error),
	/// Snapshot data was unavailable unexpectedly.
	SnapshotUnAvailable,
	/// Submitting a transaction to the pool failed.
	PoolSubmissionFailed,
	/// The pre-dispatch checks failed for the mined solution.
<<<<<<< HEAD
	PreDispatchChecksFailed(sp_runtime::DispatchError),
=======
	PreDispatchChecksFailed(DispatchError),
>>>>>>> 3a468906
	/// The solution generated from the miner is not feasible.
	Feasibility(FeasibilityError),
	/// Something went wrong fetching the lock.
	Lock(&'static str),
	/// Cannot restore a solution that was not stored.
	NoStoredSolution,
	/// Cached solution is not a `submit_unsigned` call.
	SolutionCallInvalid,
	/// Failed to store a solution.
	FailedToStoreSolution,
	/// There are no more voters to remove to trim the solution.
	NoMoreVoters,
}

impl From<sp_npos_elections::Error> for MinerError {
	fn from(e: sp_npos_elections::Error) -> Self {
		MinerError::NposElections(e)
	}
}

impl From<FeasibilityError> for MinerError {
	fn from(e: FeasibilityError) -> Self {
		MinerError::Feasibility(e)
	}
}

/// Save a given call into OCW storage.
fn save_solution<T: Config>(call: &Call<T>) -> Result<(), MinerError> {
	log!(debug, "saving a call to the offchain storage.");
	let storage = StorageValueRef::persistent(&OFFCHAIN_CACHED_CALL);
	match storage.mutate::<_, (), _>(|_| Ok(call.clone())) {
		Ok(_) => Ok(()),
		Err(MutateStorageError::ConcurrentModification(_)) => Err(MinerError::FailedToStoreSolution),
		Err(MutateStorageError::ValueFunctionFailed(_)) => {
			// this branch should be unreachable according to the definition of
			// `StorageValueRef::mutate`: that function should only ever `Err` if the closure we
			// pass it returns an error. however, for safety in case the definition changes, we do
			// not optimize the branch away or panic.
			Err(MinerError::FailedToStoreSolution)
		},
	}
}

/// Get a saved solution from OCW storage if it exists.
fn restore_solution<T: Config>() -> Result<Call<T>, MinerError> {
	StorageValueRef::persistent(&OFFCHAIN_CACHED_CALL)
		.get()
		.ok()
		.flatten()
		.ok_or(MinerError::NoStoredSolution)
}

/// Clear a saved solution from OCW storage.
pub(super) fn kill_ocw_solution<T: Config>() {
	log!(debug, "clearing offchain call cache storage.");
	let mut storage = StorageValueRef::persistent(&OFFCHAIN_CACHED_CALL);
	storage.clear();
}

/// Clear the offchain repeat storage.
///
/// After calling this, the next offchain worker is guaranteed to work, with respect to the
/// frequency repeat.
fn clear_offchain_repeat_frequency() {
	let mut last_block = StorageValueRef::persistent(&OFFCHAIN_LAST_BLOCK);
	last_block.clear();
}

/// `true` when OCW storage contains a solution
#[cfg(test)]
fn ocw_solution_exists<T: Config>() -> bool {
	matches!(StorageValueRef::persistent(&OFFCHAIN_CACHED_CALL).get::<Call<T>>(), Ok(Some(_)))
}

impl<T: Config> Pallet<T> {
	/// Attempt to restore a solution from cache. Otherwise, compute it fresh. Either way, submit
	/// if our call's score is greater than that of the cached solution.
	pub fn restore_or_compute_then_maybe_submit() -> Result<(), MinerError> {
		log!(debug,"miner attempting to restore or compute an unsigned solution.");

		let call = restore_solution::<T>()
		.and_then(|call| {
			// ensure the cached call is still current before submitting
			if let Call::submit_unsigned(solution, _) = &call {
				// prevent errors arising from state changes in a forkful chain
				Self::basic_checks(solution, "restored")?;
				Ok(call)
			} else {
				Err(MinerError::SolutionCallInvalid)
			}
		}).or_else::<MinerError, _>(|error| {
			log!(debug, "restoring solution failed due to {:?}", error);
			match error {
				MinerError::NoStoredSolution => {
					log!(trace, "mining a new solution.");
					// if not present or cache invalidated due to feasibility, regenerate.
					// note that failing `Feasibility` can only mean that the solution was
					// computed over a snapshot that has changed due to a fork.
					let call = Self::mine_checked_call()?;
					save_solution(&call)?;
					Ok(call)
				}
				MinerError::Feasibility(_) => {
					log!(trace, "wiping infeasible solution.");
					// kill the infeasible solution, hopefully in the next runs (whenever they
					// may be) we mine a new one.
					kill_ocw_solution::<T>();
					clear_offchain_repeat_frequency();
					Err(error)
				},
				_ => {
					// nothing to do. Return the error as-is.
					Err(error)
				}
			}
		})?;

		Self::submit_call(call)
	}

	/// Mine a new solution, cache it, and submit it back to the chain as an unsigned transaction.
	pub fn mine_check_save_submit() -> Result<(), MinerError> {
		log!(debug, "miner attempting to compute an unsigned solution.");

		let call = Self::mine_checked_call()?;
		save_solution(&call)?;
		Self::submit_call(call)
	}

	/// Mine a new solution as a call. Performs all checks.
	pub fn mine_checked_call() -> Result<Call<T>, MinerError> {
		let iters = Self::get_balancing_iters();
		// get the solution, with a load of checks to ensure if submitted, IT IS ABSOLUTELY VALID.
		let (raw_solution, witness) = Self::mine_and_check(iters)?;

		let score = raw_solution.score.clone();
		let call: Call<T> = Call::submit_unsigned(raw_solution, witness).into();

		log!(
			debug,
			"mined a solution with score {:?} and size {}",
			score,
			call.using_encoded(|b| b.len())
		);

		Ok(call)
	}

	fn submit_call(call: Call<T>) -> Result<(), MinerError> {
		log!(debug, "miner submitting a solution as an unsigned transaction");

		SubmitTransaction::<T, Call<T>>::submit_unsigned_transaction(call.into())
			.map_err(|_| MinerError::PoolSubmissionFailed)
	}

	// perform basic checks of a solution's validity
	//
	// Performance: note that it internally clones the provided solution.
	pub fn basic_checks(
		raw_solution: &RawSolution<CompactOf<T>>,
		solution_type: &str,
	) -> Result<(), MinerError> {
		Self::unsigned_pre_dispatch_checks(raw_solution).map_err(|err| {
			log!(debug, "pre-dispatch checks failed for {} solution: {:?}", solution_type, err);
			MinerError::PreDispatchChecksFailed(err)
		})?;

		Self::feasibility_check(raw_solution.clone(), ElectionCompute::Unsigned).map_err(|err| {
			log!(debug, "feasibility check failed for {} solution: {:?}", solution_type, err);
			err
		})?;

		Ok(())
	}

	/// Mine a new npos solution, with all the relevant checks to make sure that it will be accepted
	/// to the chain.
	///
	/// If you want an unchecked solution, use [`Pallet::mine_solution`].
	/// If you want a checked solution and submit it at the same time, use
	/// [`Pallet::mine_check_save_submit`].
	pub fn mine_and_check(
		iters: usize,
	) -> Result<(RawSolution<CompactOf<T>>, SolutionOrSnapshotSize), MinerError> {
		let (raw_solution, witness) = Self::mine_solution(iters)?;
		Self::basic_checks(&raw_solution, "mined")?;
		Ok((raw_solution, witness))
	}

	/// Mine a new npos solution.
	pub fn mine_solution(
		iters: usize,
	) -> Result<(RawSolution<CompactOf<T>>, SolutionOrSnapshotSize), MinerError> {
		let RoundSnapshot { voters, targets } =
			Self::snapshot().ok_or(MinerError::SnapshotUnAvailable)?;
		let desired_targets = Self::desired_targets().ok_or(MinerError::SnapshotUnAvailable)?;

		seq_phragmen::<_, CompactAccuracyOf<T>>(
			desired_targets as usize,
			targets,
			voters,
			Some((iters, 0)),
		)
		.map_err(Into::into)
		.and_then(Self::prepare_election_result)
	}

	/// Convert a raw solution from [`sp_npos_elections::ElectionResult`] to [`RawSolution`], which
	/// is ready to be submitted to the chain.
	///
	/// Will always reduce the solution as well.
	pub fn prepare_election_result(
		election_result: ElectionResult<T::AccountId, CompactAccuracyOf<T>>,
	) -> Result<(RawSolution<CompactOf<T>>, SolutionOrSnapshotSize), MinerError> {
		// NOTE: This code path is generally not optimized as it is run offchain. Could use some at
		// some point though.

		// storage items. Note: we have already read this from storage, they must be in cache.
		let RoundSnapshot { voters, targets } =
			Self::snapshot().ok_or(MinerError::SnapshotUnAvailable)?;
		let desired_targets = Self::desired_targets().ok_or(MinerError::SnapshotUnAvailable)?;

		// now make some helper closures.
		let cache = helpers::generate_voter_cache::<T>(&voters);
		let voter_index = helpers::voter_index_fn::<T>(&cache);
		let target_index = helpers::target_index_fn::<T>(&targets);
		let voter_at = helpers::voter_at_fn::<T>(&voters);
		let target_at = helpers::target_at_fn::<T>(&targets);
		let stake_of = helpers::stake_of_fn::<T>(&voters, &cache);

		// Compute the size of a compact solution comprised of the selected arguments.
		//
		// This function completes in `O(edges)`; it's expensive, but linear.
		let encoded_size_of = |assignments: &[IndexAssignmentOf<T>]| {
			CompactOf::<T>::try_from(assignments).map(|compact| compact.encoded_size())
		};

		let ElectionResult { assignments, winners } = election_result;

		// Reduce (requires round-trip to staked form)
		let sorted_assignments = {
			// convert to staked and reduce.
			let mut staked = assignment_ratio_to_staked_normalized(assignments, &stake_of)?;

			// we reduce before sorting in order to ensure that the reduction process doesn't
			// accidentally change the sort order
			sp_npos_elections::reduce(&mut staked);

			// Sort the assignments by reversed voter stake. This ensures that we can efficiently
			// truncate the list.
			staked.sort_by_key(
				|sp_npos_elections::StakedAssignment::<T::AccountId> { who, .. }| {
					// though staked assignments are expressed in terms of absolute stake, we'd
					// still need to iterate over all votes in order to actually compute the total
					// stake. it should be faster to look it up from the cache.
					let stake = cache
						.get(who)
						.map(|idx| {
							let (_, stake, _) = voters[*idx];
							stake
						})
						.unwrap_or_default();
					sp_std::cmp::Reverse(stake)
				},
			);

			// convert back.
			assignment_staked_to_ratio_normalized(staked)?
		};

		// convert to `IndexAssignment`. This improves the runtime complexity of repeatedly
		// converting to `Compact`.
		let mut index_assignments = sorted_assignments
			.into_iter()
			.map(|assignment| IndexAssignmentOf::<T>::new(
				&assignment,
				&voter_index,
				&target_index,
			))
			.collect::<Result<Vec<_>, _>>()?;

		// trim assignments list for weight and length.
		let size =
			SolutionOrSnapshotSize { voters: voters.len() as u32, targets: targets.len() as u32 };
		Self::trim_assignments_weight(
			desired_targets,
			size,
			T::MinerMaxWeight::get(),
			&mut index_assignments,
		);
		Self::trim_assignments_length(
			T::MinerMaxLength::get(),
			&mut index_assignments,
			&encoded_size_of,
		)?;

		// now make compact.
		let compact = CompactOf::<T>::try_from(&index_assignments)?;

		// re-calc score.
		let winners = sp_npos_elections::to_without_backing(winners);
		let score = compact.clone().score(&winners, stake_of, voter_at, target_at)?;

		let round = Self::round();
		Ok((RawSolution { compact, score, round }, size))
	}

	/// Get a random number of iterations to run the balancing in the OCW.
	///
	/// Uses the offchain seed to generate a random number, maxed with
	/// [`Config::MinerMaxIterations`].
	pub fn get_balancing_iters() -> usize {
		match T::MinerMaxIterations::get() {
			0 => 0,
			max @ _ => {
				let seed = sp_io::offchain::random_seed();
				let random = <u32>::decode(&mut TrailingZeroInput::new(seed.as_ref()))
					.expect("input is padded with zeroes; qed")
					% max.saturating_add(1);
				random as usize
			}
		}
	}

	/// Greedily reduce the size of the solution to fit into the block w.r.t. weight.
	///
	/// The weight of the solution is foremost a function of the number of voters (i.e.
	/// `assignments.len()`). Aside from this, the other components of the weight are invariant. The
	/// number of winners shall not be changed (otherwise the solution is invalid) and the
	/// `ElectionSize` is merely a representation of the total number of stakers.
	///
	/// Thus, we reside to stripping away some voters from the `assignments`.
	///
	/// Note that the solution is already computed, and the winners are elected based on the merit
	/// of the entire stake in the system. Nonetheless, some of the voters will be removed further
	/// down the line.
	///
	/// Indeed, the score must be computed **after** this step. If this step reduces the score too
	/// much or remove a winner, then the solution must be discarded **after** this step.
	pub fn trim_assignments_weight(
		desired_targets: u32,
		size: SolutionOrSnapshotSize,
		max_weight: Weight,
		assignments: &mut Vec<IndexAssignmentOf<T>>,
	) {
		let maximum_allowed_voters = Self::maximum_voter_for_weight::<T::WeightInfo>(
			desired_targets,
			size,
			max_weight,
		);
		let removing: usize = assignments.len().saturating_sub(
			maximum_allowed_voters.saturated_into(),
		);
		log!(
			debug,
			"from {} assignments, truncating to {} for weight, removing {}",
			assignments.len(), maximum_allowed_voters, removing,
		);
		assignments.truncate(maximum_allowed_voters as usize);
	}

	/// Greedily reduce the size of the solution to fit into the block w.r.t length.
	///
	/// The length of the solution is largely a function of the number of voters. The number of
	/// winners cannot be changed. Thus, to reduce the solution size, we need to strip voters.
	///
	/// Note that this solution is already computed, and winners are elected based on the merit of
	/// the total stake in the system. Nevertheless, some of the voters may be removed here.
	///
	/// Sometimes, removing a voter can cause a validator to also be implicitly removed, if
	/// that voter was the only backer of that winner. In such cases, this solution is invalid,
	/// which will be caught prior to submission.
	///
	/// The score must be computed **after** this step. If this step reduces the score too much,
	/// then the solution must be discarded.
	pub fn trim_assignments_length(
		max_allowed_length: u32,
		assignments: &mut Vec<IndexAssignmentOf<T>>,
		encoded_size_of: impl Fn(&[IndexAssignmentOf<T>]) -> Result<usize, sp_npos_elections::Error>,
	) -> Result<(), MinerError> {
		// Perform a binary search for the max subset of which can fit into the allowed
		// length. Having discovered that, we can truncate efficiently.
		let max_allowed_length: usize = max_allowed_length.saturated_into();
		let mut high = assignments.len();
		let mut low = 0;

		// not much we can do if assignments are already empty.
		if high == low {
			return Ok(());
		}

		while high - low > 1 {
			let test = (high + low) / 2;
			if encoded_size_of(&assignments[..test])? <= max_allowed_length {
				low = test;
			} else {
				high = test;
			}
		}
		let maximum_allowed_voters =
			if low < assignments.len() &&
				encoded_size_of(&assignments[..low + 1])? <= max_allowed_length
			{
				low + 1
			} else {
				low
			};

		// ensure our post-conditions are correct
		debug_assert!(
			encoded_size_of(&assignments[..maximum_allowed_voters]).unwrap() <= max_allowed_length
		);
		debug_assert!(if maximum_allowed_voters < assignments.len() {
			encoded_size_of(&assignments[..maximum_allowed_voters + 1]).unwrap()
				> max_allowed_length
		} else {
			true
		});

		// NOTE: before this point, every access was immutable.
		// after this point, we never error.
		// check before edit.

		log!(
			debug,
			"from {} assignments, truncating to {} for length, removing {}",
			assignments.len(),
			maximum_allowed_voters,
			assignments.len().saturating_sub(maximum_allowed_voters),
		);
		assignments.truncate(maximum_allowed_voters);

		Ok(())
	}

	/// Find the maximum `len` that a compact can have in order to fit into the block weight.
	///
	/// This only returns a value between zero and `size.nominators`.
	pub fn maximum_voter_for_weight<W: WeightInfo>(
		desired_winners: u32,
		size: SolutionOrSnapshotSize,
		max_weight: Weight,
	) -> u32 {
		if size.voters < 1 {
			return size.voters;
		}

		let max_voters = size.voters.max(1);
		let mut voters = max_voters;

		// helper closures.
		let weight_with = |active_voters: u32| -> Weight {
			W::submit_unsigned(size.voters, size.targets, active_voters, desired_winners)
		};

		let next_voters = |current_weight: Weight, voters: u32, step: u32| -> Result<u32, ()> {
			match current_weight.cmp(&max_weight) {
				Ordering::Less => {
					let next_voters = voters.checked_add(step);
					match next_voters {
						Some(voters) if voters < max_voters => Ok(voters),
						_ => Err(()),
					}
				}
				Ordering::Greater => voters.checked_sub(step).ok_or(()),
				Ordering::Equal => Ok(voters),
			}
		};

		// First binary-search the right amount of voters
		let mut step = voters / 2;
		let mut current_weight = weight_with(voters);

		while step > 0 {
			match next_voters(current_weight, voters, step) {
				// proceed with the binary search
				Ok(next) if next != voters => {
					voters = next;
				}
				// we are out of bounds, break out of the loop.
				Err(()) => {
					break;
				}
				// we found the right value - early exit the function.
				Ok(next) => return next,
			}
			step = step / 2;
			current_weight = weight_with(voters);
		}

		// Time to finish. We might have reduced less than expected due to rounding error. Increase
		// one last time if we have any room left, the reduce until we are sure we are below limit.
		while voters + 1 <= max_voters && weight_with(voters + 1) < max_weight {
			voters += 1;
		}
		while voters.checked_sub(1).is_some() && weight_with(voters) > max_weight {
			voters -= 1;
		}

		let final_decision = voters.min(size.voters);
		debug_assert!(
			weight_with(final_decision) <= max_weight,
			"weight_with({}) <= {}",
			final_decision,
			max_weight,
		);
		final_decision
	}

	/// Checks if an execution of the offchain worker is permitted at the given block number, or
	/// not.
	///
	/// This makes sure that
	/// 1. we don't run on previous blocks in case of a re-org
	/// 2. we don't run twice within a window of length `T::OffchainRepeat`.
	///
	/// Returns `Ok(())` if offchain worker limit is respected, `Err(reason)` otherwise. If `Ok()`
	/// is returned, `now` is written in storage and will be used in further calls as the baseline.
	pub fn ensure_offchain_repeat_frequency(now: T::BlockNumber) -> Result<(), MinerError> {
		let threshold = T::OffchainRepeat::get();
		let last_block = StorageValueRef::persistent(&OFFCHAIN_LAST_BLOCK);

		let mutate_stat = last_block.mutate::<_, &'static str, _>(
			|maybe_head: Result<Option<T::BlockNumber>, _>| {
				match maybe_head {
					Ok(Some(head)) if now < head => Err("fork."),
					Ok(Some(head)) if now >= head && now <= head + threshold => {
						Err("recently executed.")
					}
					Ok(Some(head)) if now > head + threshold => {
						// we can run again now. Write the new head.
						Ok(now)
					}
					_ => {
						// value doesn't exists. Probably this node just booted up. Write, and run
						Ok(now)
					}
				}
			},
		);

		match mutate_stat {
			// all good
			Ok(_) => Ok(()),
			// failed to write.
			Err(MutateStorageError::ConcurrentModification(_)) =>
				Err(MinerError::Lock("failed to write to offchain db (concurrent modification).")),
			// fork etc.
			Err(MutateStorageError::ValueFunctionFailed(why)) => Err(MinerError::Lock(why)),
		}
	}

	/// Do the basics checks that MUST happen during the validation and pre-dispatch of an unsigned
	/// transaction.
	///
	/// Can optionally also be called during dispatch, if needed.
	///
	/// NOTE: Ideally, these tests should move more and more outside of this and more to the miner's
	/// code, so that we do less and less storage reads here.
	pub fn unsigned_pre_dispatch_checks(
		solution: &RawSolution<CompactOf<T>>,
	) -> DispatchResult {
		// ensure solution is timely. Don't panic yet. This is a cheap check.
		ensure!(Self::current_phase().is_unsigned_open(), Error::<T>::PreDispatchEarlySubmission);

		// ensure round is current
		ensure!(Self::round() == solution.round, Error::<T>::OcwCallWrongEra);

		// ensure correct number of winners.
		ensure!(
			Self::desired_targets().unwrap_or_default()
				== solution.compact.unique_targets().len() as u32,
			Error::<T>::PreDispatchWrongWinnerCount,
		);

		// ensure score is being improved. Panic henceforth.
		ensure!(
			Self::queued_solution().map_or(true, |q: ReadySolution<_>| is_score_better::<Perbill>(
				solution.score,
				q.score,
				T::SolutionImprovementThreshold::get()
			)),
			Error::<T>::PreDispatchWeakSubmission,
		);

		Ok(())
	}
}

#[cfg(test)]
mod max_weight {
	#![allow(unused_variables)]
	use super::*;
	use crate::mock::MultiPhase;

	struct TestWeight;
	impl crate::weights::WeightInfo for TestWeight {
		fn on_initialize_nothing() -> Weight {
			unreachable!()
		}
		fn on_initialize_open_signed() -> Weight {
			unreachable!()
		}
		fn on_initialize_open_unsigned_with_snapshot() -> Weight {
			unreachable!()
		}
		fn elect_queued() -> Weight {
			0
		}
		fn on_initialize_open_unsigned_without_snapshot() -> Weight {
			unreachable!()
		}
		fn finalize_signed_phase_accept_solution() -> Weight {
			unreachable!()
		}
		fn finalize_signed_phase_reject_solution() -> Weight {
			unreachable!()
		}
		fn submit(c: u32) -> Weight {
			unreachable!()
		}
		fn submit_unsigned(v: u32, t: u32, a: u32, d: u32) -> Weight {
			(0 * v + 0 * t + 1000 * a + 0 * d) as Weight
		}
		fn feasibility_check(v: u32, _t: u32, a: u32, d: u32) -> Weight {
			unreachable!()
		}
	}

	#[test]
	fn find_max_voter_binary_search_works() {
		let w = SolutionOrSnapshotSize { voters: 10, targets: 0 };

		assert_eq!(MultiPhase::maximum_voter_for_weight::<TestWeight>(0, w, 0), 0);
		assert_eq!(MultiPhase::maximum_voter_for_weight::<TestWeight>(0, w, 1), 0);
		assert_eq!(MultiPhase::maximum_voter_for_weight::<TestWeight>(0, w, 999), 0);
		assert_eq!(MultiPhase::maximum_voter_for_weight::<TestWeight>(0, w, 1000), 1);
		assert_eq!(MultiPhase::maximum_voter_for_weight::<TestWeight>(0, w, 1001), 1);
		assert_eq!(MultiPhase::maximum_voter_for_weight::<TestWeight>(0, w, 1990), 1);
		assert_eq!(MultiPhase::maximum_voter_for_weight::<TestWeight>(0, w, 1999), 1);
		assert_eq!(MultiPhase::maximum_voter_for_weight::<TestWeight>(0, w, 2000), 2);
		assert_eq!(MultiPhase::maximum_voter_for_weight::<TestWeight>(0, w, 2001), 2);
		assert_eq!(MultiPhase::maximum_voter_for_weight::<TestWeight>(0, w, 2010), 2);
		assert_eq!(MultiPhase::maximum_voter_for_weight::<TestWeight>(0, w, 2990), 2);
		assert_eq!(MultiPhase::maximum_voter_for_weight::<TestWeight>(0, w, 2999), 2);
		assert_eq!(MultiPhase::maximum_voter_for_weight::<TestWeight>(0, w, 3000), 3);
		assert_eq!(MultiPhase::maximum_voter_for_weight::<TestWeight>(0, w, 3333), 3);
		assert_eq!(MultiPhase::maximum_voter_for_weight::<TestWeight>(0, w, 5500), 5);
		assert_eq!(MultiPhase::maximum_voter_for_weight::<TestWeight>(0, w, 7777), 7);
		assert_eq!(MultiPhase::maximum_voter_for_weight::<TestWeight>(0, w, 9999), 9);
		assert_eq!(MultiPhase::maximum_voter_for_weight::<TestWeight>(0, w, 10_000), 10);
		assert_eq!(MultiPhase::maximum_voter_for_weight::<TestWeight>(0, w, 10_999), 10);
		assert_eq!(MultiPhase::maximum_voter_for_weight::<TestWeight>(0, w, 11_000), 10);
		assert_eq!(MultiPhase::maximum_voter_for_weight::<TestWeight>(0, w, 22_000), 10);

		let w = SolutionOrSnapshotSize { voters: 1, targets: 0 };

		assert_eq!(MultiPhase::maximum_voter_for_weight::<TestWeight>(0, w, 0), 0);
		assert_eq!(MultiPhase::maximum_voter_for_weight::<TestWeight>(0, w, 1), 0);
		assert_eq!(MultiPhase::maximum_voter_for_weight::<TestWeight>(0, w, 999), 0);
		assert_eq!(MultiPhase::maximum_voter_for_weight::<TestWeight>(0, w, 1000), 1);
		assert_eq!(MultiPhase::maximum_voter_for_weight::<TestWeight>(0, w, 1001), 1);
		assert_eq!(MultiPhase::maximum_voter_for_weight::<TestWeight>(0, w, 1990), 1);
		assert_eq!(MultiPhase::maximum_voter_for_weight::<TestWeight>(0, w, 1999), 1);
		assert_eq!(MultiPhase::maximum_voter_for_weight::<TestWeight>(0, w, 2000), 1);
		assert_eq!(MultiPhase::maximum_voter_for_weight::<TestWeight>(0, w, 2001), 1);
		assert_eq!(MultiPhase::maximum_voter_for_weight::<TestWeight>(0, w, 2010), 1);
		assert_eq!(MultiPhase::maximum_voter_for_weight::<TestWeight>(0, w, 3333), 1);

		let w = SolutionOrSnapshotSize { voters: 2, targets: 0 };

		assert_eq!(MultiPhase::maximum_voter_for_weight::<TestWeight>(0, w, 0), 0);
		assert_eq!(MultiPhase::maximum_voter_for_weight::<TestWeight>(0, w, 1), 0);
		assert_eq!(MultiPhase::maximum_voter_for_weight::<TestWeight>(0, w, 999), 0);
		assert_eq!(MultiPhase::maximum_voter_for_weight::<TestWeight>(0, w, 1000), 1);
		assert_eq!(MultiPhase::maximum_voter_for_weight::<TestWeight>(0, w, 1001), 1);
		assert_eq!(MultiPhase::maximum_voter_for_weight::<TestWeight>(0, w, 1999), 1);
		assert_eq!(MultiPhase::maximum_voter_for_weight::<TestWeight>(0, w, 2000), 2);
		assert_eq!(MultiPhase::maximum_voter_for_weight::<TestWeight>(0, w, 2001), 2);
		assert_eq!(MultiPhase::maximum_voter_for_weight::<TestWeight>(0, w, 2010), 2);
		assert_eq!(MultiPhase::maximum_voter_for_weight::<TestWeight>(0, w, 3333), 2);
	}
}

#[cfg(test)]
mod tests {
	use super::*;
	use crate::{
		CurrentPhase, InvalidTransaction, Phase, QueuedSolution, TransactionSource,
		TransactionValidityError,
		mock::{
			Call as OuterCall, ExtBuilder, Extrinsic, MinerMaxWeight, MultiPhase, Origin, Runtime,
			TestCompact, TrimHelpers, roll_to, roll_to_with_ocw, trim_helpers, witness,
			UnsignedPhase, BlockNumber, System,
		},
	};
	use frame_benchmarking::Zero;
	use frame_support::{assert_noop, assert_ok, dispatch::Dispatchable, traits::OffchainWorker};
	use sp_npos_elections::IndexAssignment;
	use sp_runtime::offchain::storage_lock::{StorageLock, BlockAndTime};
	use sp_runtime::{traits::ValidateUnsigned, PerU16};

	type Assignment = crate::unsigned::Assignment<Runtime>;

	#[test]
	fn validate_unsigned_retracts_wrong_phase() {
		ExtBuilder::default().desired_targets(0).build_and_execute(|| {
			let solution = RawSolution::<TestCompact> { score: [5, 0, 0], ..Default::default() };
			let call = Call::submit_unsigned(solution.clone(), witness());

			// initial
			assert_eq!(MultiPhase::current_phase(), Phase::Off);
			assert!(matches!(
				<MultiPhase as ValidateUnsigned>::validate_unsigned(TransactionSource::Local, &call)
					.unwrap_err(),
				TransactionValidityError::Invalid(InvalidTransaction::Custom(0))
			));
			assert!(matches!(
				<MultiPhase as ValidateUnsigned>::pre_dispatch(&call).unwrap_err(),
				TransactionValidityError::Invalid(InvalidTransaction::Custom(0))
			));

			// signed
			roll_to(15);
			assert_eq!(MultiPhase::current_phase(), Phase::Signed);
			assert!(matches!(
				<MultiPhase as ValidateUnsigned>::validate_unsigned(TransactionSource::Local, &call)
					.unwrap_err(),
				TransactionValidityError::Invalid(InvalidTransaction::Custom(0))
			));
			assert!(matches!(
				<MultiPhase as ValidateUnsigned>::pre_dispatch(&call).unwrap_err(),
				TransactionValidityError::Invalid(InvalidTransaction::Custom(0))
			));

			// unsigned
			roll_to(25);
			assert!(MultiPhase::current_phase().is_unsigned());

			assert!(<MultiPhase as ValidateUnsigned>::validate_unsigned(
				TransactionSource::Local,
				&call
			)
			.is_ok());
			assert!(<MultiPhase as ValidateUnsigned>::pre_dispatch(&call).is_ok());

			// unsigned -- but not enabled.
			<CurrentPhase<Runtime>>::put(Phase::Unsigned((false, 25)));
			assert!(MultiPhase::current_phase().is_unsigned());
			assert!(matches!(
				<MultiPhase as ValidateUnsigned>::validate_unsigned(TransactionSource::Local, &call)
					.unwrap_err(),
				TransactionValidityError::Invalid(InvalidTransaction::Custom(0))
			));
			assert!(matches!(
				<MultiPhase as ValidateUnsigned>::pre_dispatch(&call).unwrap_err(),
				TransactionValidityError::Invalid(InvalidTransaction::Custom(0))
			));
		})
	}

	#[test]
	fn validate_unsigned_retracts_low_score() {
		ExtBuilder::default().desired_targets(0).build_and_execute(|| {
			roll_to(25);
			assert!(MultiPhase::current_phase().is_unsigned());

			let solution = RawSolution::<TestCompact> { score: [5, 0, 0], ..Default::default() };
			let call = Call::submit_unsigned(solution.clone(), witness());

			// initial
			assert!(<MultiPhase as ValidateUnsigned>::validate_unsigned(
				TransactionSource::Local,
				&call
			)
			.is_ok());
			assert!(<MultiPhase as ValidateUnsigned>::pre_dispatch(&call).is_ok());

			// set a better score
			let ready = ReadySolution { score: [10, 0, 0], ..Default::default() };
			<QueuedSolution<Runtime>>::put(ready);

			// won't work anymore.
			assert!(matches!(
				<MultiPhase as ValidateUnsigned>::validate_unsigned(
					TransactionSource::Local,
					&call
				)
				.unwrap_err(),
				TransactionValidityError::Invalid(InvalidTransaction::Custom(2))
			));
			assert!(matches!(
				<MultiPhase as ValidateUnsigned>::pre_dispatch(&call).unwrap_err(),
				TransactionValidityError::Invalid(InvalidTransaction::Custom(2))
			));
		})
	}

	#[test]
	fn validate_unsigned_retracts_incorrect_winner_count() {
		ExtBuilder::default().desired_targets(1).build_and_execute(|| {
			roll_to(25);
			assert!(MultiPhase::current_phase().is_unsigned());

			let solution = RawSolution::<TestCompact> { score: [5, 0, 0], ..Default::default() };
			let call = Call::submit_unsigned(solution.clone(), witness());
			assert_eq!(solution.compact.unique_targets().len(), 0);

			// won't work anymore.
			assert!(matches!(
				<MultiPhase as ValidateUnsigned>::validate_unsigned(
					TransactionSource::Local,
					&call
				)
				.unwrap_err(),
				TransactionValidityError::Invalid(InvalidTransaction::Custom(1))
			));
		})
	}

	#[test]
	fn priority_is_set() {
		ExtBuilder::default().miner_tx_priority(20).desired_targets(0).build_and_execute(|| {
			roll_to(25);
			assert!(MultiPhase::current_phase().is_unsigned());

			let solution = RawSolution::<TestCompact> { score: [5, 0, 0], ..Default::default() };
			let call = Call::submit_unsigned(solution.clone(), witness());

			assert_eq!(
				<MultiPhase as ValidateUnsigned>::validate_unsigned(
					TransactionSource::Local,
					&call
				)
				.unwrap()
				.priority,
				25
			);
		})
	}

	#[test]
	#[should_panic(expected = "Invalid unsigned submission must produce invalid block and \
	                           deprive validator from their authoring reward.: \
	                           Module { index: 2, error: 1, message: \
	                           Some(\"PreDispatchWrongWinnerCount\") }")]
	fn unfeasible_solution_panics() {
		ExtBuilder::default().build_and_execute(|| {
			roll_to(25);
			assert!(MultiPhase::current_phase().is_unsigned());

			// This is in itself an invalid BS solution.
			let solution = RawSolution::<TestCompact> { score: [5, 0, 0], ..Default::default() };
			let call = Call::submit_unsigned(solution.clone(), witness());
			let outer_call: OuterCall = call.into();
			let _ = outer_call.dispatch(Origin::none());
		})
	}

	#[test]
	#[should_panic(expected = "Invalid unsigned submission must produce invalid block and \
	                           deprive validator from their authoring reward.")]
	fn wrong_witness_panics() {
		ExtBuilder::default().build_and_execute(|| {
			roll_to(25);
			assert!(MultiPhase::current_phase().is_unsigned());

			// This solution is unfeasible as well, but we won't even get there.
			let solution = RawSolution::<TestCompact> { score: [5, 0, 0], ..Default::default() };

			let mut correct_witness = witness();
			correct_witness.voters += 1;
			correct_witness.targets -= 1;
			let call = Call::submit_unsigned(solution.clone(), correct_witness);
			let outer_call: OuterCall = call.into();
			let _ = outer_call.dispatch(Origin::none());
		})
	}

	#[test]
	fn miner_works() {
		ExtBuilder::default().build_and_execute(|| {
			roll_to(25);
			assert!(MultiPhase::current_phase().is_unsigned());

			// ensure we have snapshots in place.
			assert!(MultiPhase::snapshot().is_some());
			assert_eq!(MultiPhase::desired_targets().unwrap(), 2);

			// mine seq_phragmen solution with 2 iters.
			let (solution, witness) = MultiPhase::mine_solution(2).unwrap();

			// ensure this solution is valid.
			assert!(MultiPhase::queued_solution().is_none());
			assert_ok!(MultiPhase::submit_unsigned(Origin::none(), solution, witness));
			assert!(MultiPhase::queued_solution().is_some());
		})
	}

	#[test]
	fn miner_trims_weight() {
		ExtBuilder::default().miner_weight(100).mock_weight_info(true).build_and_execute(|| {
			roll_to(25);
			assert!(MultiPhase::current_phase().is_unsigned());

			let (solution, witness) = MultiPhase::mine_solution(2).unwrap();
			let solution_weight = <Runtime as Config>::WeightInfo::submit_unsigned(
				witness.voters,
				witness.targets,
				solution.compact.voter_count() as u32,
				solution.compact.unique_targets().len() as u32,
			);
			// default solution will have 5 edges (5 * 5 + 10)
			assert_eq!(solution_weight, 35);
			assert_eq!(solution.compact.voter_count(), 5);

			// now reduce the max weight
			<MinerMaxWeight>::set(25);

			let (solution, witness) = MultiPhase::mine_solution(2).unwrap();
			let solution_weight = <Runtime as Config>::WeightInfo::submit_unsigned(
				witness.voters,
				witness.targets,
				solution.compact.voter_count() as u32,
				solution.compact.unique_targets().len() as u32,
			);
			// default solution will have 5 edges (5 * 5 + 10)
			assert_eq!(solution_weight, 25);
			assert_eq!(solution.compact.voter_count(), 3);
		})
	}

	#[test]
	fn miner_will_not_submit_if_not_enough_winners() {
		let (mut ext, _) = ExtBuilder::default().desired_targets(8).build_offchainify(0);
		ext.execute_with(|| {
			roll_to(25);
			assert!(MultiPhase::current_phase().is_unsigned());

			assert_eq!(
				MultiPhase::mine_check_save_submit().unwrap_err(),
<<<<<<< HEAD
				MinerError::PreDispatchChecksFailed(sp_runtime::DispatchError::Module{
=======
				MinerError::PreDispatchChecksFailed(DispatchError::Module{
>>>>>>> 3a468906
					index: 2,
					error: 1,
					message: Some("PreDispatchWrongWinnerCount"),
				}),
			);
		})
	}

	#[test]
	fn unsigned_per_dispatch_checks_can_only_submit_threshold_better() {
		ExtBuilder::default()
			.desired_targets(1)
			.add_voter(7, 2, vec![10])
			.add_voter(8, 5, vec![10])
			.solution_improvement_threshold(Perbill::from_percent(50))
			.build_and_execute(|| {
				roll_to(25);
				assert!(MultiPhase::current_phase().is_unsigned());
				assert_eq!(MultiPhase::desired_targets().unwrap(), 1);

				// an initial solution
				let result = ElectionResult {
					// note: This second element of backing stake is not important here.
					winners: vec![(10, 10)],
					assignments: vec![Assignment {
						who: 10,
						distribution: vec![(10, PerU16::one())],
					}],
				};
				let (solution, witness) = MultiPhase::prepare_election_result(result).unwrap();
				assert_ok!(MultiPhase::unsigned_pre_dispatch_checks(&solution));
				assert_ok!(MultiPhase::submit_unsigned(Origin::none(), solution, witness));
				assert_eq!(MultiPhase::queued_solution().unwrap().score[0], 10);

				// trial 1: a solution who's score is only 2, i.e. 20% better in the first element.
				let result = ElectionResult {
					winners: vec![(10, 12)],
					assignments: vec![
						Assignment { who: 10, distribution: vec![(10, PerU16::one())] },
						Assignment {
							who: 7,
							// note: this percent doesn't even matter, in compact it is 100%.
							distribution: vec![(10, PerU16::one())],
						},
					],
				};
				let (solution, _) = MultiPhase::prepare_election_result(result).unwrap();
				// 12 is not 50% more than 10
				assert_eq!(solution.score[0], 12);
				assert_noop!(
					MultiPhase::unsigned_pre_dispatch_checks(&solution),
					Error::<Runtime>::PreDispatchWeakSubmission,
				);
				// submitting this will actually panic.

				// trial 2: a solution who's score is only 7, i.e. 70% better in the first element.
				let result = ElectionResult {
					winners: vec![(10, 12)],
					assignments: vec![
						Assignment { who: 10, distribution: vec![(10, PerU16::one())] },
						Assignment { who: 7, distribution: vec![(10, PerU16::one())] },
						Assignment {
							who: 8,
							// note: this percent doesn't even matter, in compact it is 100%.
							distribution: vec![(10, PerU16::one())],
						},
					],
				};
				let (solution, witness) = MultiPhase::prepare_election_result(result).unwrap();
				assert_eq!(solution.score[0], 17);

				// and it is fine
				assert_ok!(MultiPhase::unsigned_pre_dispatch_checks(&solution));
				assert_ok!(MultiPhase::submit_unsigned(Origin::none(), solution, witness));
			})
	}

	#[test]
	fn ocw_lock_prevents_frequent_execution() {
		let (mut ext, _) = ExtBuilder::default().build_offchainify(0);
		ext.execute_with(|| {
			let offchain_repeat = <Runtime as Config>::OffchainRepeat::get();

			roll_to(25);
			assert!(MultiPhase::current_phase().is_unsigned());

			// first execution -- okay.
			assert!(MultiPhase::ensure_offchain_repeat_frequency(25).is_ok());

			// next block: rejected.
			assert_noop!(
				MultiPhase::ensure_offchain_repeat_frequency(26),
				MinerError::Lock("recently executed.")
			);

			// allowed after `OFFCHAIN_REPEAT`
			assert!(
				MultiPhase::ensure_offchain_repeat_frequency((26 + offchain_repeat).into()).is_ok()
			);

			// a fork like situation: re-execute last 3.
			assert!(MultiPhase::ensure_offchain_repeat_frequency(
				(26 + offchain_repeat - 3).into()
			)
			.is_err());
			assert!(MultiPhase::ensure_offchain_repeat_frequency(
				(26 + offchain_repeat - 2).into()
			)
			.is_err());
			assert!(MultiPhase::ensure_offchain_repeat_frequency(
				(26 + offchain_repeat - 1).into()
			)
			.is_err());
		})
	}

	#[test]
	fn ocw_lock_released_after_successful_execution() {
		// first, ensure that a successful execution releases the lock
		let (mut ext, pool) = ExtBuilder::default().build_offchainify(0);
		ext.execute_with(|| {
			let guard = StorageValueRef::persistent(&OFFCHAIN_LOCK);
			let last_block = StorageValueRef::persistent(OFFCHAIN_LAST_BLOCK);

			roll_to(25);
			assert!(MultiPhase::current_phase().is_unsigned());

			// initially, the lock is not set.
			assert!(guard.get::<bool>().unwrap().is_none());

			// a successful a-z execution.
			MultiPhase::offchain_worker(25);
			assert_eq!(pool.read().transactions.len(), 1);

			// afterwards, the lock is not set either..
			assert!(guard.get::<bool>().unwrap().is_none());
			assert_eq!(last_block.get::<BlockNumber>().unwrap(), Some(25));
		});
	}

	#[test]
	fn ocw_lock_prevents_overlapping_execution() {
		// ensure that if the guard is in hold, a new execution is not allowed.
		let (mut ext, pool) = ExtBuilder::default().build_offchainify(0);
		ext.execute_with(|| {
			roll_to(25);
			assert!(MultiPhase::current_phase().is_unsigned());

			// artificially set the value, as if another thread is mid-way.
			let mut lock = StorageLock::<BlockAndTime<System>>::with_block_deadline(
				OFFCHAIN_LOCK,
				UnsignedPhase::get().saturated_into(),
			);
			let guard = lock.lock();

			// nothing submitted.
			MultiPhase::offchain_worker(25);
			assert_eq!(pool.read().transactions.len(), 0);
			MultiPhase::offchain_worker(26);
			assert_eq!(pool.read().transactions.len(), 0);

			drop(guard);

			// 🎉 !
			MultiPhase::offchain_worker(25);
			assert_eq!(pool.read().transactions.len(), 1);
		});
	}

	#[test]
	fn ocw_only_runs_when_unsigned_open_now() {
		let (mut ext, pool) = ExtBuilder::default().build_offchainify(0);
		ext.execute_with(|| {
			roll_to(25);
			assert_eq!(MultiPhase::current_phase(), Phase::Unsigned((true, 25)));

			// we must clear the offchain storage to ensure the offchain execution check doesn't get
			// in the way.
			let mut storage = StorageValueRef::persistent(&OFFCHAIN_LAST_BLOCK);

			MultiPhase::offchain_worker(24);
			assert!(pool.read().transactions.len().is_zero());
			storage.clear();

			// creates, caches, submits without expecting previous cache value
			MultiPhase::offchain_worker(25);
			assert_eq!(pool.read().transactions.len(), 1);
			// assume that the tx has been processed
			pool.try_write().unwrap().transactions.clear();

			// locked, but also, has previously cached.
			MultiPhase::offchain_worker(26);
			assert!(pool.read().transactions.len().is_zero());
		})
	}

	#[test]
	fn ocw_clears_cache_after_election() {
		let (mut ext, _pool) = ExtBuilder::default().build_offchainify(0);
		ext.execute_with(|| {
			roll_to(25);
			assert_eq!(MultiPhase::current_phase(), Phase::Unsigned((true, 25)));

			// we must clear the offchain storage to ensure the offchain execution check doesn't get
			// in the way.
			let mut storage = StorageValueRef::persistent(&OFFCHAIN_LAST_BLOCK);
			storage.clear();

			assert!(
				!ocw_solution_exists::<Runtime>(),
				"no solution should be present before we mine one",
			);

			// creates and cache a solution
			MultiPhase::offchain_worker(25);
			assert!(
				ocw_solution_exists::<Runtime>(),
				"a solution must be cached after running the worker",
			);

			// after an election, the solution must be cleared
			// we don't actually care about the result of the election
			roll_to(26);
			let _ = MultiPhase::do_elect();
			MultiPhase::offchain_worker(26);
			assert!(!ocw_solution_exists::<Runtime>(), "elections must clear the ocw cache");
		})
	}

	#[test]
	fn ocw_resubmits_after_offchain_repeat() {
		let (mut ext, pool) = ExtBuilder::default().build_offchainify(0);
		ext.execute_with(|| {
			const BLOCK: u64 = 25;
			let block_plus = |delta: i32| ((BLOCK as i32) + delta) as u64;
			let offchain_repeat = <Runtime as Config>::OffchainRepeat::get();

			roll_to(BLOCK);
			assert_eq!(MultiPhase::current_phase(), Phase::Unsigned((true, BLOCK)));

			// we must clear the offchain storage to ensure the offchain execution check doesn't get
			// in the way.
			let mut storage = StorageValueRef::persistent(&OFFCHAIN_LAST_BLOCK);

			MultiPhase::offchain_worker(block_plus(-1));
			assert!(pool.read().transactions.len().is_zero());
			storage.clear();

			// creates, caches, submits without expecting previous cache value
			MultiPhase::offchain_worker(BLOCK);
			assert_eq!(pool.read().transactions.len(), 1);
			let tx_cache = pool.read().transactions[0].clone();
			// assume that the tx has been processed
			pool.try_write().unwrap().transactions.clear();

			// attempts to resubmit the tx after the threshold has expired
			// note that we have to add 1: the semantics forbid resubmission at
			// BLOCK + offchain_repeat
			MultiPhase::offchain_worker(block_plus(1 + offchain_repeat as i32));
			assert_eq!(pool.read().transactions.len(), 1);

			// resubmitted tx is identical to first submission
			let tx = &pool.read().transactions[0];
			assert_eq!(&tx_cache, tx);
		})
	}

	#[test]
	fn ocw_regenerates_and_resubmits_after_offchain_repeat() {
		let (mut ext, pool) = ExtBuilder::default().build_offchainify(0);
		ext.execute_with(|| {
			const BLOCK: u64 = 25;
			let block_plus = |delta: i32| ((BLOCK as i32) + delta) as u64;
			let offchain_repeat = <Runtime as Config>::OffchainRepeat::get();

			roll_to(BLOCK);
			assert_eq!(MultiPhase::current_phase(), Phase::Unsigned((true, BLOCK)));

			// we must clear the offchain storage to ensure the offchain execution check doesn't get
			// in the way.
			let mut storage = StorageValueRef::persistent(&OFFCHAIN_LAST_BLOCK);

			MultiPhase::offchain_worker(block_plus(-1));
			assert!(pool.read().transactions.len().is_zero());
			storage.clear();

			// creates, caches, submits without expecting previous cache value
			MultiPhase::offchain_worker(BLOCK);
			assert_eq!(pool.read().transactions.len(), 1);
			let tx_cache = pool.read().transactions[0].clone();
			// assume that the tx has been processed
			pool.try_write().unwrap().transactions.clear();

			// remove the cached submitted tx
			// this ensures that when the resubmit window rolls around, we're ready to regenerate
			// from scratch if necessary
			let mut call_cache = StorageValueRef::persistent(&OFFCHAIN_CACHED_CALL);
			assert!(matches!(call_cache.get::<Call<Runtime>>(), Ok(Some(_call))));
			call_cache.clear();

			// attempts to resubmit the tx after the threshold has expired
			// note that we have to add 1: the semantics forbid resubmission at
			// BLOCK + offchain_repeat
			MultiPhase::offchain_worker(block_plus(1 + offchain_repeat as i32));
			assert_eq!(pool.read().transactions.len(), 1);

			// resubmitted tx is identical to first submission
			let tx = &pool.read().transactions[0];
			assert_eq!(&tx_cache, tx);
		})
	}

	#[test]
	fn ocw_can_submit_to_pool() {
		let (mut ext, pool) = ExtBuilder::default().build_offchainify(0);
		ext.execute_with(|| {
			roll_to_with_ocw(25);
			assert_eq!(MultiPhase::current_phase(), Phase::Unsigned((true, 25)));
			// OCW must have submitted now

			let encoded = pool.read().transactions[0].clone();
			let extrinsic: Extrinsic = Decode::decode(&mut &*encoded).unwrap();
			let call = extrinsic.call;
			assert!(matches!(call, OuterCall::MultiPhase(Call::submit_unsigned(..))));
		})
	}

	#[test]
	fn ocw_solution_must_have_correct_round() {
		let (mut ext, pool) = ExtBuilder::default().build_offchainify(0);
		ext.execute_with(|| {
			roll_to_with_ocw(25);
			assert_eq!(MultiPhase::current_phase(), Phase::Unsigned((true, 25)));
			// OCW must have submitted now
			// now, before we check the call, update the round
			<crate::Round<Runtime>>::mutate(|round| *round += 1);

			let encoded = pool.read().transactions[0].clone();
			let extrinsic = Extrinsic::decode(&mut &*encoded).unwrap();
			let call = match extrinsic.call {
				OuterCall::MultiPhase(call @ Call::submit_unsigned(..)) => call,
				_ => panic!("bad call: unexpected submission"),
			};

			// Custom(7) maps to PreDispatchChecksFailed
			let pre_dispatch_check_error = TransactionValidityError::Invalid(
				InvalidTransaction::Custom(7),
			);
			assert_eq!(
				<MultiPhase as ValidateUnsigned>::validate_unsigned(
					TransactionSource::Local,
					&call,
				)
					.unwrap_err(),
				pre_dispatch_check_error,
			);
			assert_eq!(
				<MultiPhase as ValidateUnsigned>::pre_dispatch(&call).unwrap_err(),
				pre_dispatch_check_error,
			);
		})
	}

	#[test]
	fn trim_assignments_length_does_not_modify_when_short_enough() {
		ExtBuilder::default().build_and_execute(|| {
			roll_to(25);

			// given
			let TrimHelpers {
				mut assignments,
				encoded_size_of,
				..
			} = trim_helpers();
			let compact = CompactOf::<Runtime>::try_from(assignments.as_slice()).unwrap();
			let encoded_len = compact.encoded_size() as u32;
			let compact_clone = compact.clone();

			// when
			MultiPhase::trim_assignments_length(
				encoded_len,
				&mut assignments,
				encoded_size_of,
			).unwrap();

			// then
			let compact = CompactOf::<Runtime>::try_from(assignments.as_slice()).unwrap();
			assert_eq!(compact, compact_clone);
		});
	}

	#[test]
	fn trim_assignments_length_modifies_when_too_long() {
		ExtBuilder::default().build().execute_with(|| {
			roll_to(25);

			// given
			let TrimHelpers {
				mut assignments,
				encoded_size_of,
				..
			} = trim_helpers();
			let compact = CompactOf::<Runtime>::try_from(assignments.as_slice()).unwrap();
			let encoded_len = compact.encoded_size();
			let compact_clone = compact.clone();

			// when
			MultiPhase::trim_assignments_length(
				encoded_len as u32 - 1,
				&mut assignments,
				encoded_size_of,
			).unwrap();

			// then
			let compact = CompactOf::<Runtime>::try_from(assignments.as_slice()).unwrap();
			assert_ne!(compact, compact_clone);
			assert!(compact.encoded_size() < encoded_len);
		});
	}

	#[test]
	fn trim_assignments_length_trims_lowest_stake() {
		ExtBuilder::default().build().execute_with(|| {
			roll_to(25);

			// given
			let TrimHelpers {
				voters,
				mut assignments,
				encoded_size_of,
				voter_index,
			} = trim_helpers();
			let compact = CompactOf::<Runtime>::try_from(assignments.as_slice()).unwrap();
			let encoded_len = compact.encoded_size() as u32;
			let count = assignments.len();
			let min_stake_voter = voters.iter()
				.map(|(id, weight, _)| (weight, id))
				.min()
				.and_then(|(_, id)| voter_index(id))
				.unwrap();

			// when
			MultiPhase::trim_assignments_length(
				encoded_len - 1,
				&mut assignments,
				encoded_size_of,
			).unwrap();

			// then
			assert_eq!(assignments.len(), count - 1, "we must have removed exactly one assignment");
			assert!(
				assignments.iter()
					.all(|IndexAssignment{ who, ..}| *who != min_stake_voter),
				"min_stake_voter must no longer be in the set of voters",
			);
		});
	}

	#[test]
	fn trim_assignments_length_wont_panic() {
		// we shan't panic if assignments are initially empty.
		ExtBuilder::default().build_and_execute(|| {
			let encoded_size_of = Box::new(|assignments: &[IndexAssignmentOf<Runtime>]| {
				CompactOf::<Runtime>::try_from(assignments).map(|compact| compact.encoded_size())
			});

			let mut assignments = vec![];

			// since we have 16 fields, we need to store the length fields of 16 vecs, thus 16 bytes
			// minimum.
			let min_compact_size = encoded_size_of(&assignments).unwrap();
			assert_eq!(min_compact_size, CompactOf::<Runtime>::LIMIT);

			// all of this should not panic.
			MultiPhase::trim_assignments_length(0, &mut assignments, encoded_size_of.clone())
				.unwrap();
			MultiPhase::trim_assignments_length(1, &mut assignments, encoded_size_of.clone())
				.unwrap();
			MultiPhase::trim_assignments_length(
				min_compact_size as u32,
				&mut assignments,
				encoded_size_of,
			)
			.unwrap();
		});

		// or when we trim it to zero.
		ExtBuilder::default().build_and_execute(|| {
			// we need snapshot for `trim_helpers` to work.
			roll_to(25);
			let TrimHelpers { mut assignments, encoded_size_of, .. } = trim_helpers();
			assert!(assignments.len() > 0);

			// trim to min compact size.
			let min_compact_size = CompactOf::<Runtime>::LIMIT as u32;
			MultiPhase::trim_assignments_length(
				min_compact_size,
				&mut assignments,
				encoded_size_of,
			)
			.unwrap();
			assert_eq!(assignments.len(), 0);
		});
	}

	// all the other solution-generation functions end up delegating to `mine_solution`, so if we
	// demonstrate that `mine_solution` solutions are all trimmed to an acceptable length, then
	// we know that higher-level functions will all also have short-enough solutions.
	#[test]
	fn mine_solution_solutions_always_within_acceptable_length() {
		ExtBuilder::default().build_and_execute(|| {
			roll_to(25);

			// how long would the default solution be?
			let solution = MultiPhase::mine_solution(0).unwrap();
			let max_length = <Runtime as Config>::MinerMaxLength::get();
			let solution_size = solution.0.compact.encoded_size();
			assert!(solution_size <= max_length as usize);

			// now set the max size to less than the actual size and regenerate
			<Runtime as Config>::MinerMaxLength::set(solution_size as u32 - 1);
			let solution = MultiPhase::mine_solution(0).unwrap();
			let max_length = <Runtime as Config>::MinerMaxLength::get();
			let solution_size = solution.0.compact.encoded_size();
			assert!(solution_size <= max_length as usize);
		});
	}
}<|MERGE_RESOLUTION|>--- conflicted
+++ resolved
@@ -72,11 +72,7 @@
 	/// Submitting a transaction to the pool failed.
 	PoolSubmissionFailed,
 	/// The pre-dispatch checks failed for the mined solution.
-<<<<<<< HEAD
 	PreDispatchChecksFailed(sp_runtime::DispatchError),
-=======
-	PreDispatchChecksFailed(DispatchError),
->>>>>>> 3a468906
 	/// The solution generated from the miner is not feasible.
 	Feasibility(FeasibilityError),
 	/// Something went wrong fetching the lock.
@@ -1018,11 +1014,7 @@
 
 			assert_eq!(
 				MultiPhase::mine_check_save_submit().unwrap_err(),
-<<<<<<< HEAD
 				MinerError::PreDispatchChecksFailed(sp_runtime::DispatchError::Module{
-=======
-				MinerError::PreDispatchChecksFailed(DispatchError::Module{
->>>>>>> 3a468906
 					index: 2,
 					error: 1,
 					message: Some("PreDispatchWrongWinnerCount"),
