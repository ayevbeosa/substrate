--- conflicted
+++ resolved
@@ -22,11 +22,8 @@
 frame-benchmarking = { version = "3.1.0", default-features = false, path = "../benchmarking", optional = true }
 
 [dev-dependencies]
-<<<<<<< HEAD
+frame-support-test = { version = "3.0.0", path = "../support/test" }
 pallet-accounts = { version = "3.0.0", path = "../accounts" }
-=======
-frame-support-test = { version = "3.0.0", path = "../support/test" }
->>>>>>> b24c43af
 pallet-balances = { version = "3.0.0", path = "../balances" }
 sp-core = { version = "3.0.0", path = "../../primitives/core" }
 sp-io = { version = "3.0.0", path = "../../primitives/io" }
