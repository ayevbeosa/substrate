--- conflicted
+++ resolved
@@ -27,12 +27,8 @@
 use jsonrpsee::types::{error::CallError, Error as JsonRpseeError};
 use pallet_mmr_primitives::{Error as MmrError, Proof};
 use serde::{Deserialize, Serialize};
-<<<<<<< HEAD
 use serde_json::value::to_raw_value;
-=======
-
-use pallet_mmr_primitives::{Error as MmrError, Proof};
->>>>>>> b9d86e1e
+
 use sp_api::ProvideRuntimeApi;
 use sp_blockchain::HeaderBackend;
 use sp_core::Bytes;
@@ -67,7 +63,6 @@
 }
 
 /// MMR RPC methods.
-<<<<<<< HEAD
 pub struct MmrRpc<Client, Block> {
 	client: Arc<Client>,
 	_marker: PhantomData<Block>,
@@ -87,64 +82,6 @@
 			_marker: Default::default(),
 		}
 	}
-=======
-#[rpc]
-pub trait MmrApi<BlockHash> {
-	/// Generate MMR proof for given leaf index.
-	///
-	/// This method calls into a runtime with MMR pallet included and attempts to generate
-	/// MMR proof for leaf at given `leaf_index`.
-	/// Optionally, a block hash at which the runtime should be queried can be specified.
-	///
-	/// Returns the (full) leaf itself and a proof for this leaf (compact encoding, i.e. hash of
-	/// the leaf). Both parameters are SCALE-encoded.
-	#[rpc(name = "mmr_generateProof")]
-	fn generate_proof(
-		&self,
-		leaf_index: u64,
-		at: Option<BlockHash>,
-	) -> Result<LeafProof<BlockHash>>;
-}
-
-/// An implementation of MMR specific RPC methods.
-pub struct Mmr<C, B> {
-	client: Arc<C>,
-	_marker: std::marker::PhantomData<B>,
-}
-
-impl<C, B> Mmr<C, B> {
-	/// Create new `Mmr` with the given reference to the client.
-	pub fn new(client: Arc<C>) -> Self {
-		Self { client, _marker: Default::default() }
-	}
-}
-
-impl<C, Block, MmrHash> MmrApi<<Block as BlockT>::Hash> for Mmr<C, (Block, MmrHash)>
-where
-	Block: BlockT,
-	C: Send + Sync + 'static + ProvideRuntimeApi<Block> + HeaderBackend<Block>,
-	C::Api: MmrRuntimeApi<Block, MmrHash>,
-	MmrHash: Codec + Send + Sync + 'static,
-{
-	fn generate_proof(
-		&self,
-		leaf_index: u64,
-		at: Option<<Block as BlockT>::Hash>,
-	) -> Result<LeafProof<<Block as BlockT>::Hash>> {
-		let api = self.client.runtime_api();
-		let block_hash = at.unwrap_or_else(||
-			// If the block hash is not supplied assume the best block.
-			self.client.info().best_hash);
-
-		let (leaf, proof) = api
-			.generate_proof_with_context(
-				&BlockId::hash(block_hash),
-				sp_core::ExecutionContext::OffchainCall(None),
-				leaf_index,
-			)
-			.map_err(runtime_error_into_rpc_error)?
-			.map_err(mmr_error_into_rpc_error)?;
->>>>>>> b9d86e1e
 
 	/// Convert this [`MmrRpc`] to an [`RpcModule`].
 	pub fn into_rpc_module(self) -> Result<RpcModule<Self>, JsonRpseeError> {
