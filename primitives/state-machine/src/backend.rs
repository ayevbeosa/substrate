--- conflicted
+++ resolved
@@ -195,14 +195,10 @@
 		let mut child_roots: Vec<_> = Default::default();
 		// child first
 		for (child_info, child_delta) in child_deltas {
-<<<<<<< HEAD
 			let (child_root, empty, child_txs) = self.child_storage_root(
 				&child_info,
 				child_delta,
 			);
-=======
-			let (child_root, empty, child_txs) = self.child_storage_root(&child_info, child_delta);
->>>>>>> 7dcc77b9
 			let prefixed_storage_key = child_info.prefixed_storage_key();
 			txs.consolidate(child_txs);
 			if empty {
@@ -211,7 +207,6 @@
 				child_roots.push((prefixed_storage_key.into_inner(), Some(child_root.encode())));
 			}
 		}
-<<<<<<< HEAD
 		let (root, parent_txs) = self.storage_root(delta
 			.map(|(k, v)| (&k[..], v.as_ref().map(|v| &v[..])))
 			.chain(
@@ -219,12 +214,6 @@
 					.iter()
 					.map(|(k, v)| (&k[..], v.as_ref().map(|v| &v[..])))
 			),
-=======
-		let (root, parent_txs) = self.storage_root(
-			delta
-				.map(|(k, v)| (k, v.as_ref().map(|v| &v[..])))
-				.chain(child_roots.iter().map(|(k, v)| (&k[..], v.as_ref().map(|v| &v[..])))),
->>>>>>> 7dcc77b9
 		);
 		txs.consolidate(parent_txs);
 		(root, txs)
@@ -280,17 +269,16 @@
 		unimplemented!()
 	}
 
-<<<<<<< HEAD
 	/// Read current trie hashing threshold.
 	/// Please do not change default implementation when implementing this trait.
 	fn get_trie_alt_hashing_threshold(&self) -> Option<u32> {
 		self.storage(sp_core::storage::well_known_keys::TRIE_HASHING_CONFIG).ok().flatten()
 			.and_then(|encoded| sp_core::storage::trie_threshold_decode(&mut encoded.as_slice()))
-=======
+	}
+
 	/// Extend storage info for benchmarking db
 	fn get_read_and_written_keys(&self) -> Vec<(Vec<u8>, u32, u32, bool)> {
 		unimplemented!()
->>>>>>> 7dcc77b9
 	}
 }
 
