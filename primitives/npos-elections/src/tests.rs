// This file is part of Substrate.

// Copyright (C) 2019-2021 Parity Technologies (UK) Ltd.
// SPDX-License-Identifier: Apache-2.0

// Licensed under the Apache License, Version 2.0 (the "License");
// you may not use this file except in compliance with the License.
// You may obtain a copy of the License at
//
// 	http://www.apache.org/licenses/LICENSE-2.0
//
// Unless required by applicable law or agreed to in writing, software
// distributed under the License is distributed on an "AS IS" BASIS,
// WITHOUT WARRANTIES OR CONDITIONS OF ANY KIND, either express or implied.
// See the License for the specific language governing permissions and
// limitations under the License.

//! Tests for npos-elections.

use crate::{
	balancing, helpers::*, is_score_better, mock::*, seq_phragmen, seq_phragmen_core, setup_inputs,
	to_support_map, to_supports, Assignment, ElectionResult, ExtendedBalance, StakedAssignment,
	Support, Voter, EvaluateSupport,
};
use sp_arithmetic::{PerU16, Perbill, Percent, Permill};
use substrate_test_utils::assert_eq_uvec;

#[test]
fn float_phragmen_poc_works() {
	let candidates = vec![1, 2, 3];
	let voters = vec![
		(10, vec![1, 2]),
		(20, vec![1, 3]),
		(30, vec![2, 3]),
	];
	let stake_of = create_stake_of(&[(10, 10), (20, 20), (30, 30), (1, 0), (2, 0), (3, 0)]);
	let mut phragmen_result = elect_float(2, candidates, voters, &stake_of).unwrap();
	let winners = phragmen_result.clone().winners;
	let assignments = phragmen_result.clone().assignments;

	assert_eq_uvec!(winners, vec![(2, 40), (3, 50)]);
	assert_eq_uvec!(
		assignments,
		vec![
			(10, vec![(2, 1.0)]),
			(20, vec![(3, 1.0)]),
			(30, vec![(2, 0.5), (3, 0.5)]),
		]
	);

	let mut support_map = build_support_map_float(&mut phragmen_result, &stake_of);

	assert_eq!(
		support_map.get(&2).unwrap(),
<<<<<<< HEAD
		&_Support {
			own: 0.0,
			total: 25.0,
			others: vec![(10u64, 10.0), (30u64, 15.0)]
		}
	);
	assert_eq!(
		support_map.get(&3).unwrap(),
		&_Support {
			own: 0.0,
			total: 35.0,
			others: vec![(20u64, 20.0), (30u64, 15.0)]
		}
=======
		&_Support { own: 0.0, total: 25.0, others: vec![(10u64, 10.0), (30u64, 15.0)] }
	);
	assert_eq!(
		support_map.get(&3).unwrap(),
		&_Support { own: 0.0, total: 35.0, others: vec![(20u64, 20.0), (30u64, 15.0)] }
>>>>>>> 4ac74e93
	);

	equalize_float(
		phragmen_result.assignments,
		&mut support_map,
		0.0,
		2,
		stake_of,
	);

	assert_eq!(
		support_map.get(&2).unwrap(),
<<<<<<< HEAD
		&_Support {
			own: 0.0,
			total: 30.0,
			others: vec![(10u64, 10.0), (30u64, 20.0)]
		}
	);
	assert_eq!(
		support_map.get(&3).unwrap(),
		&_Support {
			own: 0.0,
			total: 30.0,
			others: vec![(20u64, 20.0), (30u64, 10.0)]
		}
=======
		&_Support { own: 0.0, total: 30.0, others: vec![(10u64, 10.0), (30u64, 20.0)] }
	);
	assert_eq!(
		support_map.get(&3).unwrap(),
		&_Support { own: 0.0, total: 30.0, others: vec![(20u64, 20.0), (30u64, 10.0)] }
>>>>>>> 4ac74e93
	);
}

#[test]
fn phragmen_core_test_without_edges() {
	let candidates = vec![1, 2, 3];
	let voters = vec![
		(10, 10, vec![]),
		(20, 20, vec![]),
		(30, 30, vec![]),
	];

	let (candidates, voters) = setup_inputs(candidates, voters);

	assert_eq!(
		voters
			.iter()
			.map(|v| (
				v.who,
				v.budget,
				(v.edges.iter().map(|e| (e.who, e.weight)).collect::<Vec<_>>()),
			))
			.collect::<Vec<_>>(),
		vec![]
	);

	assert_eq!(
		candidates
			.iter()
			.map(|c_ptr| (
				c_ptr.borrow().who,
				c_ptr.borrow().elected,
				c_ptr.borrow().round,
				c_ptr.borrow().backed_stake,
			)).collect::<Vec<_>>(),
		vec![
			(1, false, 0, 0),
			(2, false, 0, 0),
			(3, false, 0, 0),
		]
	);
}

#[test]
fn phragmen_core_poc_works() {
	let candidates = vec![1, 2, 3];
	let voters = vec![
		(10, 10, vec![1, 2]),
		(20, 20, vec![1, 3]),
		(30, 30, vec![2, 3]),
	];

	let (candidates, voters) = setup_inputs(candidates, voters);
	let (candidates, voters) = seq_phragmen_core(2, candidates, voters).unwrap();

	assert_eq!(
		voters
			.iter()
			.map(|v| (
				v.who,
				v.budget,
				(v.edges.iter().map(|e| (e.who, e.weight)).collect::<Vec<_>>()),
			))
			.collect::<Vec<_>>(),
		vec![
			(10, 10, vec![(2, 10)]),
			(20, 20, vec![(3, 20)]),
			(30, 30, vec![(2, 15), (3, 15)]),
		]
	);

	assert_eq!(
		candidates
			.iter()
			.map(|c_ptr| (
				c_ptr.borrow().who,
				c_ptr.borrow().elected,
				c_ptr.borrow().round,
				c_ptr.borrow().backed_stake,
			)).collect::<Vec<_>>(),
		vec![
			(1, false, 0, 0),
			(2, true, 1, 25),
			(3, true, 0, 35),
		]
	);
}

#[test]
fn balancing_core_works() {
	let candidates = vec![1, 2, 3, 4, 5];
	let voters = vec![
		(10, 10, vec![1, 2]),
		(20, 20, vec![1, 3]),
		(30, 30, vec![1, 2, 3, 4]),
		(40, 40, vec![1, 3, 4, 5]),
		(50, 50, vec![2, 4, 5]),
	];

	let (candidates, voters) = setup_inputs(candidates, voters);
	let (candidates, mut voters) = seq_phragmen_core(4, candidates, voters).unwrap();
	let iters = balancing::balance::<AccountId>(&mut voters, 4, 0);

	assert!(iters > 0);

	assert_eq!(
		voters
			.iter()
			.map(|v| (
				v.who,
				v.budget,
				(v.edges.iter().map(|e| (e.who, e.weight)).collect::<Vec<_>>()),
			))
			.collect::<Vec<_>>(),
		vec![
			// note the 0 edge. This is know and not an issue per se. Also note that the stakes are
			// normalized.
			(10, 10, vec![(1, 9), (2, 1)]),
			(20, 20, vec![(1, 9), (3, 11)]),
			(30, 30, vec![(1, 8), (2, 7), (3, 8), (4, 7)]),
			(40, 40, vec![(1, 11), (3, 18), (4, 11)]),
			(50, 50, vec![(2, 30), (4, 20)]),
		]
	);

	assert_eq!(
		candidates
			.iter()
			.map(|c_ptr| (
				c_ptr.borrow().who,
				c_ptr.borrow().elected,
				c_ptr.borrow().round,
				c_ptr.borrow().backed_stake,
			)).collect::<Vec<_>>(),
		vec![
			(1, true, 1, 37),
			(2, true, 2, 38),
			(3, true, 3, 37),
			(4, true, 0, 38),
			(5, false, 0, 0),
		]
	);
}

#[test]
fn voter_normalize_ops_works() {
	use crate::{Candidate, Edge};
	use sp_std::{cell::RefCell, rc::Rc};
	// normalize
	{
		let c1 = Candidate { who: 10, elected: false ,..Default::default() };
		let c2 = Candidate { who: 20, elected: false ,..Default::default() };
		let c3 = Candidate { who: 30, elected: false ,..Default::default() };

		let e1 = Edge { candidate: Rc::new(RefCell::new(c1)), weight: 30, ..Default::default() };
		let e2 = Edge { candidate: Rc::new(RefCell::new(c2)), weight: 33, ..Default::default() };
		let e3 = Edge { candidate: Rc::new(RefCell::new(c3)), weight: 30, ..Default::default() };

		let mut v = Voter {
			who: 1,
			budget: 100,
			edges: vec![e1, e2, e3],
			..Default::default()
		};

		v.try_normalize().unwrap();
		assert_eq!(v.edges.iter().map(|e| e.weight).collect::<Vec<_>>(), vec![34, 33, 33]);
	}
	// // normalize_elected
	{
		let c1 = Candidate { who: 10, elected: false ,..Default::default() };
		let c2 = Candidate { who: 20, elected: true ,..Default::default() };
		let c3 = Candidate { who: 30, elected: true ,..Default::default() };

		let e1 = Edge { candidate: Rc::new(RefCell::new(c1)), weight: 30, ..Default::default() };
		let e2 = Edge { candidate: Rc::new(RefCell::new(c2)), weight: 33, ..Default::default() };
		let e3 = Edge { candidate: Rc::new(RefCell::new(c3)), weight: 30, ..Default::default() };

		let mut v = Voter {
			who: 1,
			budget: 100,
			edges: vec![e1, e2, e3],
			..Default::default()
		};

		v.try_normalize_elected().unwrap();
		assert_eq!(v.edges.iter().map(|e| e.weight).collect::<Vec<_>>(), vec![30, 34, 66]);
	}
}

#[test]
fn phragmen_poc_works() {
	let candidates = vec![1, 2, 3];
	let voters = vec![
		(10, vec![1, 2]),
		(20, vec![1, 3]),
		(30, vec![2, 3]),
	];

	let stake_of = create_stake_of(&[(10, 10), (20, 20), (30, 30)]);
	let ElectionResult { winners, assignments } = seq_phragmen::<_, Perbill>(
		2,
		candidates,
		voters.iter().map(|(ref v, ref vs)| (v.clone(), stake_of(v), vs.clone())).collect::<Vec<_>>(),
		None,
	).unwrap();

	assert_eq_uvec!(winners, vec![(2, 25), (3, 35)]);
	assert_eq_uvec!(
		assignments,
		vec![
			Assignment {
				who: 10u64,
				distribution: vec![(2, Perbill::from_percent(100))],
			},
			Assignment {
				who: 20,
				distribution: vec![(3, Perbill::from_percent(100))],
			},
			Assignment {
				who: 30,
				distribution: vec![
					(2, Perbill::from_percent(100/2)),
					(3, Perbill::from_percent(100/2)),
				],
			},
		]
	);

	let staked = assignment_ratio_to_staked(assignments, &stake_of);
	let winners = to_without_backing(winners);
	let support_map = to_support_map::<AccountId>(&winners, &staked).unwrap();

	assert_eq_uvec!(
		staked,
		vec![
			StakedAssignment {
				who: 10u64,
				distribution: vec![(2, 10)],
			},
			StakedAssignment {
				who: 20,
				distribution: vec![(3, 20)],
			},
			StakedAssignment {
				who: 30,
				distribution: vec![
					(2, 15),
					(3, 15),
				],
			},
		]
	);

	assert_eq!(
		*support_map.get(&2).unwrap(),
		Support::<AccountId> { total: 25, voters: vec![(10, 10), (30, 15)] },
	);
	assert_eq!(
		*support_map.get(&3).unwrap(),
		Support::<AccountId> { total: 35, voters: vec![(20, 20), (30, 15)] },
	);
}

#[test]
fn phragmen_poc_works_with_balancing() {
	let candidates = vec![1, 2, 3];
	let voters = vec![
		(10, vec![1, 2]),
		(20, vec![1, 3]),
		(30, vec![2, 3]),
	];

	let stake_of = create_stake_of(&[(10, 10), (20, 20), (30, 30)]);
	let ElectionResult { winners, assignments } = seq_phragmen::<_, Perbill>(
		2,
		candidates,
		voters.iter().map(|(ref v, ref vs)| (v.clone(), stake_of(v), vs.clone())).collect::<Vec<_>>(),
		Some((4, 0)),
	).unwrap();

	assert_eq_uvec!(winners, vec![(2, 30), (3, 30)]);
	assert_eq_uvec!(
		assignments,
		vec![
			Assignment {
				who: 10u64,
				distribution: vec![(2, Perbill::from_percent(100))],
			},
			Assignment {
				who: 20,
				distribution: vec![(3, Perbill::from_percent(100))],
			},
			Assignment {
				who: 30,
				distribution: vec![
					(2, Perbill::from_parts(666666666)),
					(3, Perbill::from_parts(333333334)),
				],
			},
		]
	);

	let staked = assignment_ratio_to_staked(assignments, &stake_of);
	let winners = to_without_backing(winners);
	let support_map = to_support_map::<AccountId>(&winners, &staked).unwrap();

	assert_eq_uvec!(
		staked,
		vec![
			StakedAssignment {
				who: 10u64,
				distribution: vec![(2, 10)],
			},
			StakedAssignment {
				who: 20,
				distribution: vec![(3, 20)],
			},
			StakedAssignment {
				who: 30,
				distribution: vec![
					(2, 20),
					(3, 10),
				],
			},
		]
	);

	assert_eq!(
		*support_map.get(&2).unwrap(),
		Support::<AccountId> { total: 30, voters: vec![(10, 10), (30, 20)] },
	);
	assert_eq!(
		*support_map.get(&3).unwrap(),
		Support::<AccountId> { total: 30, voters: vec![(20, 20), (30, 10)] },
	);
}


#[test]
fn phragmen_poc_2_works() {
	let candidates = vec![10, 20, 30];
	let voters = vec![
		(2, vec![10, 20, 30]),
		(4, vec![10, 20, 40]),
	];
	let stake_of = create_stake_of(&[
		(10, 1000),
		(20, 1000),
		(30, 1000),
		(40, 1000),
		(2, 500),
		(4, 500),
	]);

	run_and_compare::<Perbill>(candidates.clone(), voters.clone(), &stake_of, 2);
	run_and_compare::<Permill>(candidates.clone(), voters.clone(), &stake_of, 2);
	run_and_compare::<Percent>(candidates.clone(), voters.clone(), &stake_of, 2);
	run_and_compare::<PerU16>(candidates, voters, &stake_of, 2);
}

#[test]
fn phragmen_poc_3_works() {
	let candidates = vec![10, 20, 30];
	let voters = vec![
		(2, vec![10, 20, 30]),
		(4, vec![10, 20, 40]),
	];
	let stake_of = create_stake_of(&[
		(10, 1000),
		(20, 1000),
		(30, 1000),
		(2, 50),
		(4, 1000),
	]);

	run_and_compare::<Perbill>(candidates.clone(), voters.clone(), &stake_of, 2);
	run_and_compare::<Permill>(candidates.clone(), voters.clone(), &stake_of, 2);
	run_and_compare::<Percent>(candidates.clone(), voters.clone(), &stake_of, 2);
	run_and_compare::<PerU16>(candidates, voters, &stake_of, 2);
}

#[test]
fn phragmen_accuracy_on_large_scale_only_candidates() {
	// because of this particular situation we had per_u128 and now rational128. In practice, a
	// candidate can have the maximum amount of tokens, and also supported by the maximum.
	let candidates = vec![1, 2, 3, 4, 5];
	let stake_of = create_stake_of(&[
		(1, (u64::max_value() - 1).into()),
		(2, (u64::max_value() - 4).into()),
		(3, (u64::max_value() - 5).into()),
		(4, (u64::max_value() - 3).into()),
		(5, (u64::max_value() - 2).into()),
	]);

	let ElectionResult { winners, assignments } = seq_phragmen::<_, Perbill>(
		2,
		candidates.clone(),
		auto_generate_self_voters(&candidates)
			.iter()
			.map(|(ref v, ref vs)| (v.clone(), stake_of(v), vs.clone()))
			.collect::<Vec<_>>(),
		None,
	).unwrap();

	assert_eq_uvec!(winners, vec![(1, 18446744073709551614u128), (5, 18446744073709551613u128)]);
	assert_eq!(assignments.len(), 2);
	check_assignments_sum(assignments);
}

#[test]
fn phragmen_accuracy_on_large_scale_voters_and_candidates() {
	let candidates = vec![1, 2, 3, 4, 5];
	let mut voters = vec![
		(13, vec![1, 3, 5]),
		(14, vec![2, 4]),
	];
	voters.extend(auto_generate_self_voters(&candidates));
	let stake_of = create_stake_of(&[
		(1,  (u64::max_value() - 1).into()),
		(2,  (u64::max_value() - 4).into()),
		(3,  (u64::max_value() - 5).into()),
		(4,  (u64::max_value() - 3).into()),
		(5,  (u64::max_value() - 2).into()),
		(13, (u64::max_value() - 10).into()),
		(14, u64::max_value().into()),
	]);

	let ElectionResult { winners, assignments } = seq_phragmen::<_, Perbill>(
		2,
		candidates,
		voters.iter().map(|(ref v, ref vs)| (v.clone(), stake_of(v), vs.clone())).collect::<Vec<_>>(),
		None,
	).unwrap();

	assert_eq_uvec!(winners, vec![(2, 36893488147419103226u128), (1, 36893488147419103219u128)]);

	assert_eq!(
		assignments,
		vec![
			Assignment {
				who: 13u64,
				distribution: vec![(1, Perbill::one())],
			},
			Assignment {
				who: 14,
				distribution: vec![(2, Perbill::one())],
			},
			Assignment {
				who: 1,
				distribution: vec![(1, Perbill::one())],
			},
			Assignment {
				who: 2,
				distribution: vec![(2, Perbill::one())],
			},
		]
	);

	check_assignments_sum(assignments);
}

#[test]
fn phragmen_accuracy_on_small_scale_self_vote() {
	let candidates = vec![40, 10, 20, 30];
	let voters = auto_generate_self_voters(&candidates);
	let stake_of = create_stake_of(&[
		(40, 0),
		(10, 1),
		(20, 2),
		(30, 1),
	]);

	let ElectionResult { winners, assignments } = seq_phragmen::<_, Perbill>(
		3,
		candidates,
		voters.iter().map(|(ref v, ref vs)| (v.clone(), stake_of(v), vs.clone())).collect::<Vec<_>>(),
		None,
	).unwrap();

	assert_eq_uvec!(winners, vec![(20, 2), (10, 1), (30, 1)]);
	check_assignments_sum(assignments);
}

#[test]
fn phragmen_accuracy_on_small_scale_no_self_vote() {
	let candidates = vec![40, 10, 20, 30];
	let voters = vec![
		(1, vec![10]),
		(2, vec![20]),
		(3, vec![30]),
		(4, vec![40]),
	];
	let stake_of = create_stake_of(&[
		(40, 1000), // don't care
		(10, 1000), // don't care
		(20, 1000), // don't care
		(30, 1000), // don't care
		(4, 0),
		(1, 1),
		(2, 2),
		(3, 1),
	]);

	let ElectionResult { winners, assignments } = seq_phragmen::<_, Perbill>(
		3,
		candidates,
		voters.iter().map(|(ref v, ref vs)| (v.clone(), stake_of(v), vs.clone())).collect::<Vec<_>>(),
		None,
	).unwrap();

	assert_eq_uvec!(winners, vec![(20, 2), (10, 1), (30, 1)]);
	check_assignments_sum(assignments);

}

#[test]
fn phragmen_large_scale_test() {
	let candidates = vec![2, 4, 6, 8, 10, 12, 14, 16 ,18, 20, 22, 24];
	let mut voters = vec![
		(50, vec![2, 4, 6, 8, 10, 12, 14, 16 ,18, 20, 22, 24]),
	];
	voters.extend(auto_generate_self_voters(&candidates));
	let stake_of = create_stake_of(&[
		(2,  1),
		(4,  100),
		(6,  1000000),
		(8,  100000000001000),
		(10, 100000000002000),
		(12, 100000000003000),
		(14, 400000000000000),
		(16, 400000000001000),
		(18, 18000000000000000),
		(20, 20000000000000000),
		(22, 500000000000100000),
		(24, 500000000000200000),
		(50, 990000000000000000),
	]);

	let ElectionResult { winners, assignments } = seq_phragmen::<_, Perbill>(
		2,
		candidates,
		voters.iter().map(|(ref v, ref vs)| (v.clone(), stake_of(v), vs.clone())).collect::<Vec<_>>(),
		None,
	).unwrap();

	assert_eq_uvec!(to_without_backing(winners.clone()), vec![24, 22]);
	check_assignments_sum(assignments);
}

#[test]
fn phragmen_large_scale_test_2() {
	let nom_budget: u64 = 1_000_000_000_000_000_000;
	let c_budget: u64 = 4_000_000;

	let candidates = vec![2, 4];
	let mut voters = vec![(50, vec![2, 4])];
	voters.extend(auto_generate_self_voters(&candidates));

	let stake_of = create_stake_of(&[
		(2,  c_budget.into()),
		(4,  c_budget.into()),
		(50, nom_budget.into()),
	]);

	let ElectionResult { winners, assignments } = seq_phragmen::<_, Perbill>(
		2,
		candidates,
		voters.iter().map(|(ref v, ref vs)| (v.clone(), stake_of(v), vs.clone())).collect::<Vec<_>>(),
		None,
	).unwrap();

	assert_eq_uvec!(winners, vec![(2, 500000000005000000u128), (4, 500000000003000000)]);

	assert_eq_uvec!(
		assignments,
		vec![
			Assignment {
				who: 50u64,
				distribution: vec![
					(2, Perbill::from_parts(500000000)),
					(4, Perbill::from_parts(500000000)),
				],
			},
			Assignment {
				who: 2,
				distribution: vec![(2, Perbill::one())],
			},
			Assignment {
				who: 4,
				distribution: vec![(4, Perbill::one())],
			},
		],
	);

	check_assignments_sum(assignments);
}

#[test]
fn phragmen_linear_equalize() {
	let candidates = vec![11, 21, 31, 41, 51, 61, 71];
	let voters = vec![
		(2, vec![11]),
		(4, vec![11, 21]),
		(6, vec![21, 31]),
		(8, vec![31, 41]),
		(110, vec![41, 51]),
		(120, vec![51, 61]),
		(130, vec![61, 71]),
	];
	let stake_of = create_stake_of(&[
		(11, 1000),
		(21, 1000),
		(31, 1000),
		(41, 1000),
		(51, 1000),
		(61, 1000),
		(71, 1000),

		(2, 2000),
		(4, 1000),
		(6, 1000),
		(8, 1000),
		(110, 1000),
		(120, 1000),
		(130, 1000),
	]);

	run_and_compare::<Perbill>(candidates, voters, &stake_of, 2);
}

#[test]
fn elect_has_no_entry_barrier() {
	let candidates = vec![10, 20, 30];
	let voters = vec![
		(1, vec![10]),
		(2, vec![20]),
	];
	let stake_of = create_stake_of(&[
		(1, 10),
		(2, 10),
	]);

	let ElectionResult { winners, assignments: _ } = seq_phragmen::<_, Perbill>(
		3,
		candidates,
		voters.iter().map(|(ref v, ref vs)| (v.clone(), stake_of(v), vs.clone())).collect::<Vec<_>>(),
		None,
	).unwrap();

	// 30 is elected with stake 0. The caller is responsible for stripping this.
	assert_eq_uvec!(winners, vec![
		(10, 10),
		(20, 10),
		(30, 0),
	]);
}

#[test]
fn phragmen_self_votes_should_be_kept() {
	let candidates = vec![5, 10, 20, 30];
	let voters = vec![
		(5, vec![5]),
		(10, vec![10]),
		(20, vec![20]),
		(1, vec![10, 20])
	];
	let stake_of = create_stake_of(&[
		(5, 5),
		(10, 10),
		(20, 20),
		(1, 8),
	]);

	let result = seq_phragmen::<_, Perbill>(
		2,
		candidates,
		voters.iter().map(|(ref v, ref vs)| (v.clone(), stake_of(v), vs.clone())).collect::<Vec<_>>(),
		None,
	).unwrap();

	assert_eq!(result.winners, vec![(20, 24), (10, 14)]);
	assert_eq_uvec!(
		result.assignments,
		vec![
			Assignment { who: 1, distribution: vec![
					(10, Perbill::from_percent(50)),
					(20, Perbill::from_percent(50)),
				]
			},
			Assignment { who: 10, distribution: vec![(10, Perbill::from_percent(100))] },
			Assignment { who: 20, distribution: vec![(20, Perbill::from_percent(100))] },
		]
	);

	let staked_assignments = assignment_ratio_to_staked(result.assignments, &stake_of);
	let winners = to_without_backing(result.winners);
	let supports = to_support_map::<AccountId>(&winners, &staked_assignments).unwrap();

	assert_eq!(supports.get(&5u64), None);
	assert_eq!(
		supports.get(&10u64).unwrap(),
		&Support { total: 14u128, voters: vec![(10u64, 10u128), (1u64, 4u128)] },
	);
	assert_eq!(
		supports.get(&20u64).unwrap(),
		&Support { total: 24u128, voters: vec![(20u64, 20u128), (1u64, 4u128)] },
	);
}

#[test]
fn duplicate_target_is_ignored() {
	let candidates = vec![1, 2, 3];
	let voters = vec![
		(10, 100, vec![1, 1, 2, 3]),
		(20, 100, vec![2, 3]),
		(30, 50, vec![1, 1, 2]),
	];

	let ElectionResult { winners, assignments } = seq_phragmen::<_, Perbill>(
		2,
		candidates,
		voters,
		None,
	).unwrap();
	let winners = to_without_backing(winners);

	assert_eq!(winners, vec![(2), (3)]);
	assert_eq!(
		assignments
			.into_iter()
			.map(|x| (x.who, x.distribution.into_iter().map(|(w, _)| w).collect::<Vec<_>>()))
			.collect::<Vec<_>>(),
		vec![
			(10, vec![2, 3]),
			(20, vec![2, 3]),
			(30, vec![2]),
		],
	);
}

#[test]
fn duplicate_target_is_ignored_when_winner() {
	let candidates = vec![1, 2, 3];
	let voters = vec![
		(10, 100, vec![1, 1, 2, 3]),
		(20, 100, vec![1, 2]),
	];

	let ElectionResult { winners, assignments } = seq_phragmen::<_, Perbill>(
		2,
		candidates,
		voters,
		None,
	).unwrap();
	let winners = to_without_backing(winners);

	assert_eq!(winners, vec![1, 2]);
	assert_eq!(
		assignments
			.into_iter()
			.map(|x| (x.who, x.distribution.into_iter().map(|(w, _)| w).collect::<Vec<_>>()))
			.collect::<Vec<_>>(),
		vec![
			(10, vec![1, 2]),
			(20, vec![1, 2]),
		],
	);
}

#[test]
fn support_map_and_vec_can_be_evaluated() {
	let candidates = vec![1, 2, 3];
	let voters = vec![(10, vec![1, 2]), (20, vec![1, 3]), (30, vec![2, 3])];

	let stake_of = create_stake_of(&[(10, 10), (20, 20), (30, 30)]);
	let ElectionResult {
		winners,
		assignments,
	} = seq_phragmen::<_, Perbill>(
		2,
		candidates,
		voters
			.iter()
			.map(|(ref v, ref vs)| (v.clone(), stake_of(v), vs.clone()))
			.collect::<Vec<_>>(),
		None,
	)
	.unwrap();

	let staked = assignment_ratio_to_staked(assignments, &stake_of);
	let winners = to_without_backing(winners);
	let support_map = to_support_map::<AccountId>(&winners, &staked).unwrap();
	let support_vec = to_supports(&winners, &staked).unwrap();

	assert_eq!(support_map.evaluate(), support_vec.evaluate());
}

mod assignment_convert_normalize {
	use super::*;
	#[test]
	fn assignment_convert_works() {
		let staked = StakedAssignment {
			who: 1 as AccountId,
			distribution: vec![
				(20, 100 as ExtendedBalance),
				(30, 25),
			],
		};

		let assignment = staked.clone().into_assignment();
		assert_eq!(
			assignment,
			Assignment {
				who: 1,
				distribution: vec![
					(20, Perbill::from_percent(80)),
					(30, Perbill::from_percent(20)),
				]
			}
		);

		assert_eq!(
			assignment.into_staked(125),
			staked,
		);
	}

	#[test]
	fn assignment_convert_will_not_normalize() {
		assert_eq!(
			Assignment {
				who: 1,
				distribution: vec![
					(2, Perbill::from_percent(33)),
					(3, Perbill::from_percent(66)),
				]
			}.into_staked(100),
			StakedAssignment {
				who: 1,
				distribution: vec![
					(2, 33),
					(3, 66),
					// sum is not 100!
				],
			},
		);

		assert_eq!(
			StakedAssignment {
				who: 1,
				distribution: vec![
					(2, 333_333_333_333_333),
					(3, 333_333_333_333_333),
					(4, 666_666_666_666_333),
				],
			}.into_assignment(),
			Assignment {
				who: 1,
				distribution: vec![
					(2, Perbill::from_parts(250000000)),
					(3, Perbill::from_parts(250000000)),
					(4, Perbill::from_parts(499999999)),
					// sum is not 100%!
				]
			},
		)
	}

	#[test]
	fn assignment_can_normalize() {
		let mut a = Assignment {
			who: 1,
			distribution: vec![
				(2, Perbill::from_parts(330000000)),
				(3, Perbill::from_parts(660000000)),
				// sum is not 100%!
			]
		};
		a.try_normalize().unwrap();
		assert_eq!(
			a,
			Assignment {
				who: 1,
				distribution: vec![
					(2, Perbill::from_parts(340000000)),
					(3, Perbill::from_parts(660000000)),
				]
			},
		);
	}

	#[test]
	fn staked_assignment_can_normalize() {
		let mut a = StakedAssignment {
			who: 1,
			distribution: vec![
				(2, 33),
				(3, 66),
			]
		};
		a.try_normalize(100).unwrap();
		assert_eq!(
			a,
			StakedAssignment {
				who: 1,
				distribution: vec![
					(2, 34),
					(3, 66),
				]
			},
		);
	}
}

mod score {
	use super::*;
	#[test]
	fn score_comparison_is_lexicographical_no_epsilon() {
		let epsilon = Perbill::zero();
		// only better in the fist parameter, worse in the other two ✅
		assert_eq!(
			is_score_better([12, 10, 35], [10, 20, 30], epsilon),
			true,
		);

		// worse in the first, better in the other two ❌
		assert_eq!(
			is_score_better([9, 30, 10], [10, 20, 30], epsilon),
			false,
		);

		// equal in the first, the second one dictates.
		assert_eq!(
			is_score_better([10, 25, 40], [10, 20, 30], epsilon),
			true,
		);

		// equal in the first two, the last one dictates.
		assert_eq!(
			is_score_better([10, 20, 40], [10, 20, 30], epsilon),
			false,
		);
	}

	#[test]
	fn score_comparison_with_epsilon() {
		let epsilon = Perbill::from_percent(1);

		{
			// no more than 1 percent (10) better in the first param.
			assert_eq!(
				is_score_better([1009, 5000, 100000], [1000, 5000, 100000], epsilon),
				false,
			);

			// now equal, still not better.
			assert_eq!(
				is_score_better([1010, 5000, 100000], [1000, 5000, 100000], epsilon),
				false,
			);

			// now it is.
			assert_eq!(
				is_score_better([1011, 5000, 100000], [1000, 5000, 100000], epsilon),
				true,
			);
		}

		{
			// First score score is epsilon better, but first score is no longer `ge`. Then this is
			// still not a good solution.
			assert_eq!(
				is_score_better([999, 6000, 100000], [1000, 5000, 100000], epsilon),
				false,
			);
		}

		{
			// first score is equal or better, but not epsilon. Then second one is the determinant.
			assert_eq!(
				is_score_better([1005, 5000, 100000], [1000, 5000, 100000], epsilon),
				false,
			);

			assert_eq!(
				is_score_better([1005, 5050, 100000], [1000, 5000, 100000], epsilon),
				false,
			);

			assert_eq!(
				is_score_better([1005, 5051, 100000], [1000, 5000, 100000], epsilon),
				true,
			);
		}

		{
			// first score and second are equal or less than epsilon more, third is determinant.
			assert_eq!(
				is_score_better([1005, 5025, 100000], [1000, 5000, 100000], epsilon),
				false,
			);

			assert_eq!(
				is_score_better([1005, 5025, 99_000], [1000, 5000, 100000], epsilon),
				false,
			);

			assert_eq!(
				is_score_better([1005, 5025, 98_999], [1000, 5000, 100000], epsilon),
				true,
			);
		}
	}

	#[test]
	fn score_comparison_large_value() {
		// some random value taken from eras in kusama.
		let initial = [12488167277027543u128, 5559266368032409496, 118749283262079244270992278287436446];
		// this claim is 0.04090% better in the third component. It should be accepted as better if
		// epsilon is smaller than 5/10_0000
		let claim = [12488167277027543u128, 5559266368032409496, 118700736389524721358337889258988054];

		assert_eq!(
			is_score_better(
				claim.clone(),
				initial.clone(),
				Perbill::from_rational_approximation(1u32, 10_000),
			),
			true,
		);

		assert_eq!(
			is_score_better(
				claim.clone(),
				initial.clone(),
				Perbill::from_rational_approximation(2u32, 10_000),
			),
			true,
		);

		assert_eq!(
			is_score_better(
				claim.clone(),
				initial.clone(),
				Perbill::from_rational_approximation(3u32, 10_000),
			),
			true,
		);

		assert_eq!(
			is_score_better(
				claim.clone(),
				initial.clone(),
				Perbill::from_rational_approximation(4u32, 10_000),
			),
			true,
		);

		assert_eq!(
			is_score_better(
				claim.clone(),
				initial.clone(),
				Perbill::from_rational_approximation(5u32, 10_000),
			),
			false,
		);
	}
}

mod solution_type {
	use super::AccountId;
	use codec::{Decode, Encode};
	// these need to come from the same dev-dependency `sp-npos-elections`, not from the crate.
	use crate::{generate_solution_type, Assignment, CompactSolution, Error as PhragmenError};
	use sp_arithmetic::Percent;
	use sp_std::{convert::TryInto, fmt::Debug};

	type TestAccuracy = Percent;

	generate_solution_type!(pub struct TestSolutionCompact::<u32, u8, TestAccuracy>(16));
	#[allow(dead_code)]
	mod __private {
		// This is just to make sure that that the compact can be generated in a scope without any
		// imports.
		use crate::generate_solution_type;
		use sp_arithmetic::Percent;
		generate_solution_type!(
			#[compact]
			struct InnerTestSolutionCompact::<u32, u8, Percent>(12)
		);
	}

	#[test]
	fn solution_struct_works_with_and_without_compact() {
		// we use u32 size to make sure compact is smaller.
		let without_compact = {
			generate_solution_type!(pub struct InnerTestSolution::<u32, u32, Percent>(16));
			let compact = InnerTestSolution {
				votes1: vec![(2, 20), (4, 40)],
				votes2: vec![
					(1, (10, TestAccuracy::from_percent(80)), 11),
					(5, (50, TestAccuracy::from_percent(85)), 51),
				],
				..Default::default()
			};

			compact.encode().len()
		};

		let with_compact = {
			generate_solution_type!(#[compact] pub struct InnerTestSolutionCompact::<u32, u32, Percent>(16));
			let compact = InnerTestSolutionCompact {
				votes1: vec![(2, 20), (4, 40)],
				votes2: vec![
					(1, (10, TestAccuracy::from_percent(80)), 11),
					(5, (50, TestAccuracy::from_percent(85)), 51),
				],
				..Default::default()
			};

			compact.encode().len()
		};

		assert!(with_compact < without_compact);
	}

	#[test]
	fn solution_struct_is_codec() {
		let compact = TestSolutionCompact {
			votes1: vec![(2, 20), (4, 40)],
			votes2: vec![
				(1, (10, TestAccuracy::from_percent(80)), 11),
				(5, (50, TestAccuracy::from_percent(85)), 51),
			],
			..Default::default()
		};

		let encoded = compact.encode();

		assert_eq!(
			compact,
			Decode::decode(&mut &encoded[..]).unwrap(),
		);
		assert_eq!(compact.voter_count(), 4);
		assert_eq!(compact.edge_count(), 2 + 4);
		assert_eq!(compact.unique_targets(), vec![10, 11, 20, 40, 50, 51]);
	}

	#[test]
	fn remove_voter_works() {
		let mut compact = TestSolutionCompact {
			votes1: vec![(0, 2), (1, 6)],
			votes2: vec![
				(2, (0, TestAccuracy::from_percent(80)), 1),
				(3, (7, TestAccuracy::from_percent(85)), 8),
			],
			votes3: vec![
				(
					4,
					[(3, TestAccuracy::from_percent(50)), (4, TestAccuracy::from_percent(25))],
					5,
				),
			],
			..Default::default()
		};

		assert!(!compact.remove_voter(11));
		assert!(compact.remove_voter(2));
		assert_eq!(
			compact,
			TestSolutionCompact {
				votes1: vec![(0, 2), (1, 6)],
				votes2: vec![
					(3, (7, TestAccuracy::from_percent(85)), 8),
				],
				votes3: vec![
					(
						4,
						[(3, TestAccuracy::from_percent(50)), (4, TestAccuracy::from_percent(25))],
						5,
					),
				],
				..Default::default()
			},
		);

		assert!(compact.remove_voter(4));
		assert_eq!(
			compact,
			TestSolutionCompact {
				votes1: vec![(0, 2), (1, 6)],
				votes2: vec![
					(3, (7, TestAccuracy::from_percent(85)), 8),
				],
				..Default::default()
			},
		);

		assert!(compact.remove_voter(1));
		assert_eq!(
			compact,
			TestSolutionCompact {
				votes1: vec![(0, 2)],
				votes2: vec![
					(3, (7, TestAccuracy::from_percent(85)), 8),
				],
				..Default::default()
			},
		);
	}

	#[test]
	fn basic_from_and_into_compact_works_assignments() {
		let voters = vec![
			2 as AccountId,
			4,
			1,
			5,
			3,
		];
		let targets = vec![
			10 as AccountId,
			11,
			20, // 2
			30,
			31, // 4
			32,
			40, // 6
			50,
			51, // 8
		];

		let assignments = vec![
			Assignment {
				who: 2 as AccountId,
				distribution: vec![(20u64, TestAccuracy::from_percent(100))]
			},
			Assignment {
				who: 4,
				distribution: vec![(40, TestAccuracy::from_percent(100))],
			},
			Assignment {
				who: 1,
				distribution: vec![
					(10, TestAccuracy::from_percent(80)),
					(11, TestAccuracy::from_percent(20))
				],
			},
			Assignment {
				who: 5,
				distribution: vec![
					(50, TestAccuracy::from_percent(85)),
					(51, TestAccuracy::from_percent(15)),
				]
			},
			Assignment {
				who: 3,
				distribution: vec![
					(30, TestAccuracy::from_percent(50)),
					(31, TestAccuracy::from_percent(25)),
					(32, TestAccuracy::from_percent(25)),
				],
			},
		];

		let voter_index = |a: &AccountId| -> Option<u32> {
			voters.iter().position(|x| x == a).map(TryInto::try_into).unwrap().ok()
		};
		let target_index = |a: &AccountId| -> Option<u8> {
			targets.iter().position(|x| x == a).map(TryInto::try_into).unwrap().ok()
		};

		let compacted = TestSolutionCompact::from_assignment(
			assignments.clone(),
			voter_index,
			target_index,
		).unwrap();

		// basically number of assignments that it is encoding.
		assert_eq!(compacted.voter_count(), assignments.len());
		assert_eq!(
			compacted.edge_count(),
			assignments.iter().fold(0, |a, b| a + b.distribution.len()),
		);

		assert_eq!(
			compacted,
			TestSolutionCompact {
				votes1: vec![(0, 2), (1, 6)],
				votes2: vec![
					(2, (0, TestAccuracy::from_percent(80)), 1),
					(3, (7, TestAccuracy::from_percent(85)), 8),
				],
				votes3: vec![
					(
						4,
						[(3, TestAccuracy::from_percent(50)), (4, TestAccuracy::from_percent(25))],
						5,
					),
				],
				..Default::default()
			}
		);

		assert_eq!(
			compacted.unique_targets(),
			vec![0, 1, 2, 3, 4, 5, 6, 7, 8],
		);

		let voter_at = |a: u32| -> Option<AccountId> {
			voters.get(<u32 as TryInto<usize>>::try_into(a).unwrap()).cloned()
		};
		let target_at = |a: u8| -> Option<AccountId> {
			targets.get(<u8 as TryInto<usize>>::try_into(a).unwrap()).cloned()
		};

		assert_eq!(
			compacted.into_assignment(voter_at, target_at).unwrap(),
			assignments,
		);
	}

	#[test]
	fn unique_targets_len_edge_count_works() {
		const ACC: TestAccuracy = TestAccuracy::from_percent(10);

		// we don't really care about voters here so all duplicates. This is not invalid per se.
		let compact = TestSolutionCompact {
			votes1: vec![(99, 1), (99, 2)],
			votes2: vec![
				(99, (3, ACC.clone()), 7),
				(99, (4, ACC.clone()), 8),
			],
			votes3: vec![
				(99, [(11, ACC.clone()), (12, ACC.clone())], 13),
			],
			// ensure the last one is also counted.
			votes16: vec![
				(
					99,
					[
						(66, ACC.clone()),
						(66, ACC.clone()),
						(66, ACC.clone()),
						(66, ACC.clone()),
						(66, ACC.clone()),
						(66, ACC.clone()),
						(66, ACC.clone()),
						(66, ACC.clone()),
						(66, ACC.clone()),
						(66, ACC.clone()),
						(66, ACC.clone()),
						(66, ACC.clone()),
						(66, ACC.clone()),
						(66, ACC.clone()),
						(66, ACC.clone()),
					],
					67,
				)
			],
			..Default::default()
		};

		assert_eq!(
			compact.unique_targets(),
			vec![1, 2, 3, 4, 7, 8, 11, 12, 13, 66, 67]
		);
		assert_eq!(compact.edge_count(), 2 + (2 * 2) + 3 + 16);
		assert_eq!(compact.voter_count(), 6);

		// this one has some duplicates.
		let compact = TestSolutionCompact {
			votes1: vec![(99, 1), (99, 1)],
			votes2: vec![
				(99, (3, ACC.clone()), 7),
				(99, (4, ACC.clone()), 8),
			],
			votes3: vec![
				(99, [(11, ACC.clone()), (11, ACC.clone())], 13),
			],
			..Default::default()
		};

		assert_eq!(compact.unique_targets(), vec![1, 3, 4, 7, 8, 11, 13]);
		assert_eq!(compact.edge_count(), 2 + (2 * 2) + 3);
		assert_eq!(compact.voter_count(), 5);
	}

	#[test]
	fn compact_into_assignment_must_report_overflow() {
		// in votes2
		let compact = TestSolutionCompact {
			votes1: Default::default(),
			votes2: vec![(0, (1, TestAccuracy::from_percent(100)), 2)],
			..Default::default()
		};

		let voter_at = |a: u32| -> Option<AccountId> { Some(a as AccountId) };
		let target_at = |a: u8| -> Option<AccountId> { Some(a as AccountId) };


		assert_eq!(
			compact.into_assignment(&voter_at, &target_at).unwrap_err(),
			PhragmenError::CompactStakeOverflow,
		);

		// in votes3 onwards
		let compact = TestSolutionCompact {
			votes1: Default::default(),
			votes2: Default::default(),
			votes3: vec![(0, [(1, TestAccuracy::from_percent(70)), (2, TestAccuracy::from_percent(80))], 3)],
			..Default::default()
		};

		assert_eq!(
			compact.into_assignment(&voter_at, &target_at).unwrap_err(),
			PhragmenError::CompactStakeOverflow,
		);
	}

	#[test]
	fn target_count_overflow_is_detected() {
		let voter_index = |a: &AccountId| -> Option<u32> { Some(*a as u32) };
		let target_index = |a: &AccountId| -> Option<u8> { Some(*a as u8) };

		let assignments = vec![
			Assignment {
				who: 1 as AccountId,
				distribution:
					(10..27)
					.map(|i| (i as AccountId, Percent::from_parts(i as u8)))
					.collect::<Vec<_>>(),
			},
		];

		let compacted = TestSolutionCompact::from_assignment(
			assignments.clone(),
			voter_index,
			target_index,
		);
		assert_eq!(compacted.unwrap_err(), PhragmenError::CompactTargetOverflow);
	}

	#[test]
	fn zero_target_count_is_ignored() {
		let voters = vec![1 as AccountId, 2];
		let targets = vec![10 as AccountId, 11];

		let assignments = vec![
			Assignment {
				who: 1 as AccountId,
				distribution: vec![(10, Percent::from_percent(50)), (11, Percent::from_percent(50))],
			},
			Assignment {
				who: 2,
				distribution: vec![],
			},
		];

		let voter_index = |a: &AccountId| -> Option<u32> {
			voters.iter().position(|x| x == a).map(TryInto::try_into).unwrap().ok()
		};
		let target_index = |a: &AccountId| -> Option<u8> {
			targets.iter().position(|x| x == a).map(TryInto::try_into).unwrap().ok()
		};

		let compacted = TestSolutionCompact::from_assignment(
			assignments.clone(),
			voter_index,
			target_index,
		).unwrap();

		assert_eq!(
			compacted,
			TestSolutionCompact {
				votes1: Default::default(),
				votes2: vec![(0, (0, Percent::from_percent(50)), 1)],
				..Default::default()
			}
		);
	}
}<|MERGE_RESOLUTION|>--- conflicted
+++ resolved
@@ -52,27 +52,11 @@
 
 	assert_eq!(
 		support_map.get(&2).unwrap(),
-<<<<<<< HEAD
-		&_Support {
-			own: 0.0,
-			total: 25.0,
-			others: vec![(10u64, 10.0), (30u64, 15.0)]
-		}
-	);
-	assert_eq!(
-		support_map.get(&3).unwrap(),
-		&_Support {
-			own: 0.0,
-			total: 35.0,
-			others: vec![(20u64, 20.0), (30u64, 15.0)]
-		}
-=======
 		&_Support { own: 0.0, total: 25.0, others: vec![(10u64, 10.0), (30u64, 15.0)] }
 	);
 	assert_eq!(
 		support_map.get(&3).unwrap(),
 		&_Support { own: 0.0, total: 35.0, others: vec![(20u64, 20.0), (30u64, 15.0)] }
->>>>>>> 4ac74e93
 	);
 
 	equalize_float(
@@ -85,27 +69,11 @@
 
 	assert_eq!(
 		support_map.get(&2).unwrap(),
-<<<<<<< HEAD
-		&_Support {
-			own: 0.0,
-			total: 30.0,
-			others: vec![(10u64, 10.0), (30u64, 20.0)]
-		}
-	);
-	assert_eq!(
-		support_map.get(&3).unwrap(),
-		&_Support {
-			own: 0.0,
-			total: 30.0,
-			others: vec![(20u64, 20.0), (30u64, 10.0)]
-		}
-=======
 		&_Support { own: 0.0, total: 30.0, others: vec![(10u64, 10.0), (30u64, 20.0)] }
 	);
 	assert_eq!(
 		support_map.get(&3).unwrap(),
 		&_Support { own: 0.0, total: 30.0, others: vec![(20u64, 20.0), (30u64, 10.0)] }
->>>>>>> 4ac74e93
 	);
 }
 
