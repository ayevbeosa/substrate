// This file is part of Substrate.

// Copyright (C) 2018-2021 Parity Technologies (UK) Ltd.
// SPDX-License-Identifier: GPL-3.0-or-later WITH Classpath-exception-2.0

// This program is free software: you can redistribute it and/or modify
// it under the terms of the GNU General Public License as published by
// the Free Software Foundation, either version 3 of the License, or
// (at your option) any later version.

// This program is distributed in the hope that it will be useful,
// but WITHOUT ANY WARRANTY; without even the implied warranty of
// MERCHANTABILITY or FITNESS FOR A PARTICULAR PURPOSE. See the
// GNU General Public License for more details.

// You should have received a copy of the GNU General Public License
// along with this program. If not, see <https://www.gnu.org/licenses/>.

#![warn(unused_extern_crates)]

//! Service implementation. Specialized wrapper over substrate service.

use codec::Encode;
use frame_system_rpc_runtime_api::AccountNonceApi;
use futures::prelude::*;
use node_executor::ExecutorDispatch;
use node_primitives::Block;
use node_runtime::RuntimeApi;
<<<<<<< HEAD
use sc_client_api::ExecutorProvider;
=======
use sc_client_api::{BlockBackend, ExecutorProvider, RemoteBackend};
>>>>>>> 582db90c
use sc_consensus_babe::{self, SlotProportion};
use sc_executor::NativeElseWasmExecutor;
use sc_network::{Event, NetworkService};
use sc_service::{config::Configuration, error::Error as ServiceError, TaskManager};
use sc_telemetry::{Telemetry, TelemetryWorker};
use sp_api::ProvideRuntimeApi;
use sp_core::crypto::Pair;
use sp_runtime::{generic, traits::Block as BlockT, SaturatedConversion};
use std::sync::Arc;

/// The full client type definition.
pub type FullClient =
	sc_service::TFullClient<Block, RuntimeApi, NativeElseWasmExecutor<ExecutorDispatch>>;
type FullBackend = sc_service::TFullBackend<Block>;
type FullSelectChain = sc_consensus::LongestChain<FullBackend, Block>;
type FullGrandpaBlockImport =
	grandpa::GrandpaBlockImport<FullBackend, Block, FullClient, FullSelectChain>;
<<<<<<< HEAD
=======
type LightClient =
	sc_service::TLightClient<Block, RuntimeApi, NativeElseWasmExecutor<ExecutorDispatch>>;
/// The transaction pool type defintion.
pub type TransactionPool = sc_transaction_pool::FullPool<Block, FullClient>;

/// Fetch the nonce of the given `account` from the chain state.
///
/// Note: Should only be used for tests.
pub fn fetch_nonce(client: &FullClient, account: sp_core::sr25519::Pair) -> u32 {
	let best_hash = client.chain_info().best_hash;
	client
		.runtime_api()
		.account_nonce(&generic::BlockId::Hash(best_hash), account.public().into())
		.expect("Fetching account nonce works; qed")
}

/// Create a transaction using the given `call`.
///
/// The transaction will be signed by `sender`. If `nonce` is `None` it will be fetched from the
/// state of the best block.
///
/// Note: Should only be used for tests.
pub fn create_extrinsic(
	client: &FullClient,
	sender: sp_core::sr25519::Pair,
	function: impl Into<node_runtime::Call>,
	nonce: Option<u32>,
) -> node_runtime::UncheckedExtrinsic {
	let function = function.into();
	let genesis_hash = client.block_hash(0).ok().flatten().expect("Genesis block exists; qed");
	let best_hash = client.chain_info().best_hash;
	let best_block = client.chain_info().best_number;
	let nonce = nonce.unwrap_or_else(|| fetch_nonce(client, sender.clone()));

	let period = node_runtime::BlockHashCount::get()
		.checked_next_power_of_two()
		.map(|c| c / 2)
		.unwrap_or(2) as u64;
	let tip = 0;
	let extra: node_runtime::SignedExtra = (
		frame_system::CheckSpecVersion::<node_runtime::Runtime>::new(),
		frame_system::CheckTxVersion::<node_runtime::Runtime>::new(),
		frame_system::CheckGenesis::<node_runtime::Runtime>::new(),
		frame_system::CheckEra::<node_runtime::Runtime>::from(generic::Era::mortal(
			period,
			best_block.saturated_into(),
		)),
		frame_system::CheckNonce::<node_runtime::Runtime>::from(nonce),
		frame_system::CheckWeight::<node_runtime::Runtime>::new(),
		pallet_transaction_payment::ChargeTransactionPayment::<node_runtime::Runtime>::from(tip),
	);

	let raw_payload = node_runtime::SignedPayload::from_raw(
		function.clone(),
		extra.clone(),
		(
			node_runtime::VERSION.spec_version,
			node_runtime::VERSION.transaction_version,
			genesis_hash,
			best_hash,
			(),
			(),
			(),
		),
	);
	let signature = raw_payload.using_encoded(|e| sender.sign(e));

	node_runtime::UncheckedExtrinsic::new_signed(
		function.clone(),
		sp_runtime::AccountId32::from(sender.public()).into(),
		node_runtime::Signature::Sr25519(signature.clone()),
		extra.clone(),
	)
}
>>>>>>> 582db90c

/// Creates a new partial node.
pub fn new_partial(
	config: &Configuration,
) -> Result<
	sc_service::PartialComponents<
		FullClient,
		FullBackend,
		FullSelectChain,
		sc_consensus::DefaultImportQueue<Block, FullClient>,
		sc_transaction_pool::FullPool<Block, FullClient>,
		(
			impl Fn(
				node_rpc::DenyUnsafe,
				sc_rpc::SubscriptionTaskExecutor,
			) -> Result<node_rpc::IoHandler, sc_service::Error>,
			(
				sc_consensus_babe::BabeBlockImport<Block, FullClient, FullGrandpaBlockImport>,
				grandpa::LinkHalf<Block, FullClient, FullSelectChain>,
				sc_consensus_babe::BabeLink<Block>,
			),
			grandpa::SharedVoterState,
			Option<Telemetry>,
		),
	>,
	ServiceError,
> {
	let telemetry = config
		.telemetry_endpoints
		.clone()
		.filter(|x| !x.is_empty())
		.map(|endpoints| -> Result<_, sc_telemetry::Error> {
			let worker = TelemetryWorker::new(16)?;
			let telemetry = worker.handle().new_telemetry(endpoints);
			Ok((worker, telemetry))
		})
		.transpose()?;

	let executor = NativeElseWasmExecutor::<ExecutorDispatch>::new(
		config.wasm_method,
		config.default_heap_pages,
		config.max_runtime_instances,
	);

	let (client, backend, keystore_container, task_manager) =
		sc_service::new_full_parts::<Block, RuntimeApi, _>(
			config,
			telemetry.as_ref().map(|(_, telemetry)| telemetry.handle()),
			executor,
		)?;
	let client = Arc::new(client);

	let telemetry = telemetry.map(|(worker, telemetry)| {
		task_manager.spawn_handle().spawn("telemetry", worker.run());
		telemetry
	});

	let select_chain = sc_consensus::LongestChain::new(backend.clone());

	let transaction_pool = sc_transaction_pool::BasicPool::new_full(
		config.transaction_pool.clone(),
		config.role.is_authority().into(),
		config.prometheus_registry(),
		task_manager.spawn_essential_handle(),
		client.clone(),
	);

	let (grandpa_block_import, grandpa_link) = grandpa::block_import(
		client.clone(),
		&(client.clone() as Arc<_>),
		select_chain.clone(),
		telemetry.as_ref().map(|x| x.handle()),
	)?;
	let justification_import = grandpa_block_import.clone();

	let (block_import, babe_link) = sc_consensus_babe::block_import(
		sc_consensus_babe::Config::get_or_compute(&*client)?,
		grandpa_block_import,
		client.clone(),
	)?;

	let slot_duration = babe_link.config().slot_duration();
	let import_queue = sc_consensus_babe::import_queue(
		babe_link.clone(),
		block_import.clone(),
		Some(Box::new(justification_import)),
		client.clone(),
		select_chain.clone(),
		move |_, ()| async move {
			let timestamp = sp_timestamp::InherentDataProvider::from_system_time();

			let slot =
				sp_consensus_babe::inherents::InherentDataProvider::from_timestamp_and_duration(
					*timestamp,
					slot_duration,
				);

			let uncles =
				sp_authorship::InherentDataProvider::<<Block as BlockT>::Header>::check_inherents();

			Ok((timestamp, slot, uncles))
		},
		&task_manager.spawn_essential_handle(),
		config.prometheus_registry(),
		sp_consensus::CanAuthorWithNativeVersion::new(client.executor().clone()),
		telemetry.as_ref().map(|x| x.handle()),
	)?;

	let import_setup = (block_import, grandpa_link, babe_link);

	let (rpc_extensions_builder, rpc_setup) = {
		let (_, grandpa_link, babe_link) = &import_setup;

		let justification_stream = grandpa_link.justification_stream();
		let shared_authority_set = grandpa_link.shared_authority_set().clone();
		let shared_voter_state = grandpa::SharedVoterState::empty();
		let rpc_setup = shared_voter_state.clone();

		let finality_proof_provider = grandpa::FinalityProofProvider::new_for_service(
			backend.clone(),
			Some(shared_authority_set.clone()),
		);

		let babe_config = babe_link.config().clone();
		let shared_epoch_changes = babe_link.epoch_changes().clone();

		let client = client.clone();
		let pool = transaction_pool.clone();
		let select_chain = select_chain.clone();
		let keystore = keystore_container.sync_keystore();
		let chain_spec = config.chain_spec.cloned_box();

		let rpc_extensions_builder = move |deny_unsafe, subscription_executor| {
			let deps = node_rpc::FullDeps {
				client: client.clone(),
				pool: pool.clone(),
				select_chain: select_chain.clone(),
				chain_spec: chain_spec.cloned_box(),
				deny_unsafe,
				babe: node_rpc::BabeDeps {
					babe_config: babe_config.clone(),
					shared_epoch_changes: shared_epoch_changes.clone(),
					keystore: keystore.clone(),
				},
				grandpa: node_rpc::GrandpaDeps {
					shared_voter_state: shared_voter_state.clone(),
					shared_authority_set: shared_authority_set.clone(),
					justification_stream: justification_stream.clone(),
					subscription_executor,
					finality_provider: finality_proof_provider.clone(),
				},
			};

			node_rpc::create_full(deps).map_err(Into::into)
		};

		(rpc_extensions_builder, rpc_setup)
	};

	Ok(sc_service::PartialComponents {
		client,
		backend,
		task_manager,
		keystore_container,
		select_chain,
		import_queue,
		transaction_pool,
		other: (rpc_extensions_builder, import_setup, rpc_setup, telemetry),
	})
}

/// Result of [`new_full_base`].
pub struct NewFullBase {
	/// The task manager of the node.
	pub task_manager: TaskManager,
	/// The client instance of the node.
	pub client: Arc<FullClient>,
	/// The networking service of the node.
	pub network: Arc<NetworkService<Block, <Block as BlockT>::Hash>>,
	/// The transaction pool of the node.
	pub transaction_pool: Arc<TransactionPool>,
}

/// Creates a full service from the configuration.
pub fn new_full_base(
	mut config: Configuration,
	with_startup_data: impl FnOnce(
		&sc_consensus_babe::BabeBlockImport<Block, FullClient, FullGrandpaBlockImport>,
		&sc_consensus_babe::BabeLink<Block>,
	),
) -> Result<NewFullBase, ServiceError> {
	let sc_service::PartialComponents {
		client,
		backend,
		mut task_manager,
		import_queue,
		keystore_container,
		select_chain,
		transaction_pool,
		other: (rpc_extensions_builder, import_setup, rpc_setup, mut telemetry),
	} = new_partial(&config)?;

	let shared_voter_state = rpc_setup;
	let auth_disc_publish_non_global_ips = config.network.allow_non_globals_in_dht;

	config.network.extra_sets.push(grandpa::grandpa_peers_set_config());
	let warp_sync = Arc::new(grandpa::warp_proof::NetworkProvider::new(
		backend.clone(),
		import_setup.1.shared_authority_set().clone(),
		Vec::default(),
	));

	let (network, system_rpc_tx, network_starter) =
		sc_service::build_network(sc_service::BuildNetworkParams {
			config: &config,
			client: client.clone(),
			transaction_pool: transaction_pool.clone(),
			spawn_handle: task_manager.spawn_handle(),
			import_queue,
			on_demand: None,
			block_announce_validator_builder: None,
			warp_sync: Some(warp_sync),
		})?;

	if config.offchain_worker.enabled {
		sc_service::build_offchain_workers(
			&config,
			task_manager.spawn_handle(),
			client.clone(),
			network.clone(),
		);
	}

	let role = config.role.clone();
	let force_authoring = config.force_authoring;
	let backoff_authoring_blocks =
		Some(sc_consensus_slots::BackoffAuthoringOnFinalizedHeadLagging::default());
	let name = config.network.node_name.clone();
	let enable_grandpa = !config.disable_grandpa;
	let prometheus_registry = config.prometheus_registry().cloned();

	let _rpc_handlers = sc_service::spawn_tasks(sc_service::SpawnTasksParams {
		config,
		backend,
		client: client.clone(),
		keystore: keystore_container.sync_keystore(),
		network: network.clone(),
		rpc_extensions_builder: Box::new(rpc_extensions_builder),
		transaction_pool: transaction_pool.clone(),
		task_manager: &mut task_manager,
		on_demand: None,
		remote_blockchain: None,
		system_rpc_tx,
		telemetry: telemetry.as_mut(),
	})?;

	let (block_import, grandpa_link, babe_link) = import_setup;

	(with_startup_data)(&block_import, &babe_link);

	if let sc_service::config::Role::Authority { .. } = &role {
		let proposer = sc_basic_authorship::ProposerFactory::new(
			task_manager.spawn_handle(),
			client.clone(),
			transaction_pool.clone(),
			prometheus_registry.as_ref(),
			telemetry.as_ref().map(|x| x.handle()),
		);

		let can_author_with =
			sp_consensus::CanAuthorWithNativeVersion::new(client.executor().clone());

		let client_clone = client.clone();
		let slot_duration = babe_link.config().slot_duration();
		let babe_config = sc_consensus_babe::BabeParams {
			keystore: keystore_container.sync_keystore(),
			client: client.clone(),
			select_chain,
			env: proposer,
			block_import,
			sync_oracle: network.clone(),
			justification_sync_link: network.clone(),
			create_inherent_data_providers: move |parent, ()| {
				let client_clone = client_clone.clone();
				async move {
					let uncles = sc_consensus_uncles::create_uncles_inherent_data_provider(
						&*client_clone,
						parent,
					)?;

					let timestamp = sp_timestamp::InherentDataProvider::from_system_time();

					let slot =
						sp_consensus_babe::inherents::InherentDataProvider::from_timestamp_and_duration(
							*timestamp,
							slot_duration,
						);

					let storage_proof =
						sp_transaction_storage_proof::registration::new_data_provider(
							&*client_clone,
							&parent,
						)?;

					Ok((timestamp, slot, uncles, storage_proof))
				}
			},
			force_authoring,
			backoff_authoring_blocks,
			babe_link,
			can_author_with,
			block_proposal_slot_portion: SlotProportion::new(0.5),
			max_block_proposal_slot_portion: None,
			telemetry: telemetry.as_ref().map(|x| x.handle()),
		};

		let babe = sc_consensus_babe::start_babe(babe_config)?;
		task_manager.spawn_essential_handle().spawn_blocking("babe-proposer", babe);
	}

	// Spawn authority discovery module.
	if role.is_authority() {
		let authority_discovery_role =
			sc_authority_discovery::Role::PublishAndDiscover(keystore_container.keystore());
		let dht_event_stream =
			network.event_stream("authority-discovery").filter_map(|e| async move {
				match e {
					Event::Dht(e) => Some(e),
					_ => None,
				}
			});
		let (authority_discovery_worker, _service) =
			sc_authority_discovery::new_worker_and_service_with_config(
				sc_authority_discovery::WorkerConfig {
					publish_non_global_ips: auth_disc_publish_non_global_ips,
					..Default::default()
				},
				client.clone(),
				network.clone(),
				Box::pin(dht_event_stream),
				authority_discovery_role,
				prometheus_registry.clone(),
			);

		task_manager
			.spawn_handle()
			.spawn("authority-discovery-worker", authority_discovery_worker.run());
	}

	// if the node isn't actively participating in consensus then it doesn't
	// need a keystore, regardless of which protocol we use below.
	let keystore =
		if role.is_authority() { Some(keystore_container.sync_keystore()) } else { None };

	let config = grandpa::Config {
		// FIXME #1578 make this available through chainspec
		gossip_duration: std::time::Duration::from_millis(333),
		justification_period: 512,
		name: Some(name),
		observer_enabled: false,
		keystore,
		local_role: role,
		telemetry: telemetry.as_ref().map(|x| x.handle()),
	};

	if enable_grandpa {
		// start the full GRANDPA voter
		// NOTE: non-authorities could run the GRANDPA observer protocol, but at
		// this point the full voter should provide better guarantees of block
		// and vote data availability than the observer. The observer has not
		// been tested extensively yet and having most nodes in a network run it
		// could lead to finality stalls.
		let grandpa_config = grandpa::GrandpaParams {
			config,
			link: grandpa_link,
			network: network.clone(),
			telemetry: telemetry.as_ref().map(|x| x.handle()),
			voting_rule: grandpa::VotingRulesBuilder::default().build(),
			prometheus_registry,
			shared_voter_state,
		};

		// the GRANDPA voter task is considered infallible, i.e.
		// if it fails we take down the service with it.
		task_manager
			.spawn_essential_handle()
			.spawn_blocking("grandpa-voter", grandpa::run_grandpa_voter(grandpa_config)?);
	}

	network_starter.start_network();
	Ok(NewFullBase { task_manager, client, network, transaction_pool })
}

/// Builds a new service for a full client.
pub fn new_full(config: Configuration) -> Result<TaskManager, ServiceError> {
	new_full_base(config, |_, _| ()).map(|NewFullBase { task_manager, .. }| task_manager)
}

<<<<<<< HEAD
#[cfg(test)]
mod tests {
	use crate::service::{new_full_base, NewFullBase};
=======
/// Creates a light service from the configuration.
pub fn new_light_base(
	mut config: Configuration,
) -> Result<
	(
		TaskManager,
		RpcHandlers,
		Arc<LightClient>,
		Arc<NetworkService<Block, <Block as BlockT>::Hash>>,
		Arc<
			sc_transaction_pool::LightPool<Block, LightClient, sc_network::config::OnDemand<Block>>,
		>,
	),
	ServiceError,
> {
	let telemetry = config
		.telemetry_endpoints
		.clone()
		.filter(|x| !x.is_empty())
		.map(|endpoints| -> Result<_, sc_telemetry::Error> {
			let worker = TelemetryWorker::new(16)?;
			let telemetry = worker.handle().new_telemetry(endpoints);
			Ok((worker, telemetry))
		})
		.transpose()?;

	let executor = NativeElseWasmExecutor::<ExecutorDispatch>::new(
		config.wasm_method,
		config.default_heap_pages,
		config.max_runtime_instances,
	);

	let (client, backend, keystore_container, mut task_manager, on_demand) =
		sc_service::new_light_parts::<Block, RuntimeApi, _>(
			&config,
			telemetry.as_ref().map(|(_, telemetry)| telemetry.handle()),
			executor,
		)?;

	let mut telemetry = telemetry.map(|(worker, telemetry)| {
		task_manager.spawn_handle().spawn("telemetry", worker.run());
		telemetry
	});

	config.network.extra_sets.push(grandpa::grandpa_peers_set_config());

	let select_chain = sc_consensus::LongestChain::new(backend.clone());

	let transaction_pool = Arc::new(sc_transaction_pool::BasicPool::new_light(
		config.transaction_pool.clone(),
		config.prometheus_registry(),
		task_manager.spawn_essential_handle(),
		client.clone(),
		on_demand.clone(),
	));

	let (grandpa_block_import, grandpa_link) = grandpa::block_import(
		client.clone(),
		&(client.clone() as Arc<_>),
		select_chain.clone(),
		telemetry.as_ref().map(|x| x.handle()),
	)?;
	let justification_import = grandpa_block_import.clone();

	let (babe_block_import, babe_link) = sc_consensus_babe::block_import(
		sc_consensus_babe::Config::get_or_compute(&*client)?,
		grandpa_block_import,
		client.clone(),
	)?;

	let slot_duration = babe_link.config().slot_duration();
	let import_queue = sc_consensus_babe::import_queue(
		babe_link,
		babe_block_import,
		Some(Box::new(justification_import)),
		client.clone(),
		select_chain,
		move |_, ()| async move {
			let timestamp = sp_timestamp::InherentDataProvider::from_system_time();

			let slot =
				sp_consensus_babe::inherents::InherentDataProvider::from_timestamp_and_duration(
					*timestamp,
					slot_duration,
				);

			let uncles =
				sp_authorship::InherentDataProvider::<<Block as BlockT>::Header>::check_inherents();

			Ok((timestamp, slot, uncles))
		},
		&task_manager.spawn_essential_handle(),
		config.prometheus_registry(),
		sp_consensus::NeverCanAuthor,
		telemetry.as_ref().map(|x| x.handle()),
	)?;

	let warp_sync = Arc::new(grandpa::warp_proof::NetworkProvider::new(
		backend.clone(),
		grandpa_link.shared_authority_set().clone(),
		Vec::default(),
	));

	let (network, system_rpc_tx, network_starter) =
		sc_service::build_network(sc_service::BuildNetworkParams {
			config: &config,
			client: client.clone(),
			transaction_pool: transaction_pool.clone(),
			spawn_handle: task_manager.spawn_handle(),
			import_queue,
			on_demand: Some(on_demand.clone()),
			block_announce_validator_builder: None,
			warp_sync: Some(warp_sync),
		})?;

	let enable_grandpa = !config.disable_grandpa;
	if enable_grandpa {
		let name = config.network.node_name.clone();

		let config = grandpa::Config {
			gossip_duration: std::time::Duration::from_millis(333),
			justification_period: 512,
			name: Some(name),
			observer_enabled: false,
			keystore: None,
			local_role: config.role.clone(),
			telemetry: telemetry.as_ref().map(|x| x.handle()),
		};

		task_manager.spawn_handle().spawn_blocking(
			"grandpa-observer",
			grandpa::run_grandpa_observer(config, grandpa_link, network.clone())?,
		);
	}

	if config.offchain_worker.enabled {
		sc_service::build_offchain_workers(
			&config,
			task_manager.spawn_handle(),
			client.clone(),
			network.clone(),
		);
	}

	let light_deps = node_rpc::LightDeps {
		remote_blockchain: backend.remote_blockchain(),
		fetcher: on_demand.clone(),
		client: client.clone(),
		pool: transaction_pool.clone(),
	};

	let rpc_extensions = node_rpc::create_light(light_deps);

	let rpc_handlers = sc_service::spawn_tasks(sc_service::SpawnTasksParams {
		on_demand: Some(on_demand),
		remote_blockchain: Some(backend.remote_blockchain()),
		rpc_extensions_builder: Box::new(sc_service::NoopRpcExtensionBuilder(rpc_extensions)),
		client: client.clone(),
		transaction_pool: transaction_pool.clone(),
		keystore: keystore_container.sync_keystore(),
		config,
		backend,
		system_rpc_tx,
		network: network.clone(),
		task_manager: &mut task_manager,
		telemetry: telemetry.as_mut(),
	})?;

	network_starter.start_network();
	Ok((task_manager, rpc_handlers, client, network, transaction_pool))
}

/// Builds a new service for a light client.
pub fn new_light(config: Configuration) -> Result<TaskManager, ServiceError> {
	new_light_base(config).map(|(task_manager, _, _, _, _)| task_manager)
}

#[cfg(test)]
mod tests {
	use crate::service::{new_full_base, new_light_base, NewFullBase};
	use codec::Encode;
	use node_primitives::{Block, DigestItem, Signature};
	use node_runtime::{
		constants::{currency::CENTS, time::SLOT_DURATION},
		Address, BalancesCall, Call, UncheckedExtrinsic,
	};
	use sc_client_api::BlockBackend;
	use sc_consensus::{BlockImport, BlockImportParams, ForkChoiceStrategy};
	use sc_consensus_babe::{BabeIntermediate, CompatibleDigestItem, INTERMEDIATE_KEY};
	use sc_consensus_epochs::descendent_query;
	use sc_keystore::LocalKeystore;
	use sc_service_test::TestNetNode;
	use sc_transaction_pool_api::{ChainEvent, MaintainedTransactionPool};
	use sp_consensus::{BlockOrigin, Environment, Proposer};
	use sp_core::{crypto::Pair as CryptoPair, Public, H256};
	use sp_inherents::InherentDataProvider;
	use sp_keyring::AccountKeyring;
	use sp_keystore::{SyncCryptoStore, SyncCryptoStorePtr};
	use sp_runtime::{
		generic::{BlockId, Digest, Era, SignedPayload},
		key_types::BABE,
		traits::{Block as BlockT, Header as HeaderT, IdentifyAccount, Verify},
		RuntimeAppPublic,
	};
	use sp_timestamp;
	use std::{borrow::Cow, convert::TryInto, sync::Arc};

	type AccountPublic = <Signature as Verify>::Signer;

	#[test]
	// It is "ignored", but the node-cli ignored tests are running on the CI.
	// This can be run locally with `cargo test --release -p node-cli test_sync -- --ignored`.
	#[ignore]
	fn test_sync() {
		sp_tracing::try_init_simple();

		let keystore_path = tempfile::tempdir().expect("Creates keystore path");
		let keystore: SyncCryptoStorePtr =
			Arc::new(LocalKeystore::open(keystore_path.path(), None).expect("Creates keystore"));
		let alice: sp_consensus_babe::AuthorityId =
			SyncCryptoStore::sr25519_generate_new(&*keystore, BABE, Some("//Alice"))
				.expect("Creates authority pair")
				.into();

		let chain_spec = crate::chain_spec::tests::integration_test_config_with_single_authority();

		// For the block factory
		let mut slot = 1u64;

		// For the extrinsics factory
		let bob = Arc::new(AccountKeyring::Bob.pair());
		let charlie = Arc::new(AccountKeyring::Charlie.pair());
		let mut index = 0;

		sc_service_test::sync(
			chain_spec,
			|config| {
				let mut setup_handles = None;
				let NewFullBase { task_manager, client, network, transaction_pool, .. } =
					new_full_base(
						config,
						|block_import: &sc_consensus_babe::BabeBlockImport<Block, _, _>,
						 babe_link: &sc_consensus_babe::BabeLink<Block>| {
							setup_handles = Some((block_import.clone(), babe_link.clone()));
						},
					)?;

				let node = sc_service_test::TestNetComponents::new(
					task_manager,
					client,
					network,
					transaction_pool,
				);
				Ok((node, setup_handles.unwrap()))
			},
			|config| {
				let (keep_alive, _, client, network, transaction_pool) = new_light_base(config)?;
				Ok(sc_service_test::TestNetComponents::new(
					keep_alive,
					client,
					network,
					transaction_pool,
				))
			},
			|service, &mut (ref mut block_import, ref babe_link)| {
				let parent_id = BlockId::number(service.client().chain_info().best_number);
				let parent_header = service.client().header(&parent_id).unwrap().unwrap();
				let parent_hash = parent_header.hash();
				let parent_number = *parent_header.number();

				futures::executor::block_on(service.transaction_pool().maintain(
					ChainEvent::NewBestBlock { hash: parent_header.hash(), tree_route: None },
				));

				let mut proposer_factory = sc_basic_authorship::ProposerFactory::new(
					service.spawn_handle(),
					service.client(),
					service.transaction_pool(),
					None,
					None,
				);

				let mut digest = Digest::<H256>::default();

				// even though there's only one authority some slots might be empty,
				// so we must keep trying the next slots until we can claim one.
				let (babe_pre_digest, epoch_descriptor) = loop {
					let epoch_descriptor = babe_link
						.epoch_changes()
						.shared_data()
						.epoch_descriptor_for_child_of(
							descendent_query(&*service.client()),
							&parent_hash,
							parent_number,
							slot.into(),
						)
						.unwrap()
						.unwrap();

					let epoch = babe_link
						.epoch_changes()
						.shared_data()
						.epoch_data(&epoch_descriptor, |slot| {
							sc_consensus_babe::Epoch::genesis(&babe_link.config(), slot)
						})
						.unwrap();

					if let Some(babe_pre_digest) =
						sc_consensus_babe::authorship::claim_slot(slot.into(), &epoch, &keystore)
							.map(|(digest, _)| digest)
					{
						break (babe_pre_digest, epoch_descriptor)
					}

					slot += 1;
				};

				let inherent_data = (
					sp_timestamp::InherentDataProvider::new(
						std::time::Duration::from_millis(SLOT_DURATION * slot).into(),
					),
					sp_consensus_babe::inherents::InherentDataProvider::new(slot.into()),
				)
					.create_inherent_data()
					.expect("Creates inherent data");

				digest.push(<DigestItem as CompatibleDigestItem>::babe_pre_digest(babe_pre_digest));

				let new_block = futures::executor::block_on(async move {
					let proposer = proposer_factory.init(&parent_header).await;
					proposer
						.unwrap()
						.propose(inherent_data, digest, std::time::Duration::from_secs(1), None)
						.await
				})
				.expect("Error making test block")
				.block;

				let (new_header, new_body) = new_block.deconstruct();
				let pre_hash = new_header.hash();
				// sign the pre-sealed hash of the block and then
				// add it to a digest item.
				let to_sign = pre_hash.encode();
				let signature = SyncCryptoStore::sign_with(
					&*keystore,
					sp_consensus_babe::AuthorityId::ID,
					&alice.to_public_crypto_pair(),
					&to_sign,
				)
				.unwrap()
				.unwrap()
				.try_into()
				.unwrap();
				let item = <DigestItem as CompatibleDigestItem>::babe_seal(signature);
				slot += 1;

				let mut params = BlockImportParams::new(BlockOrigin::File, new_header);
				params.post_digests.push(item);
				params.body = Some(new_body);
				params.intermediates.insert(
					Cow::from(INTERMEDIATE_KEY),
					Box::new(BabeIntermediate::<Block> { epoch_descriptor }) as Box<_>,
				);
				params.fork_choice = Some(ForkChoiceStrategy::LongestChain);

				futures::executor::block_on(block_import.import_block(params, Default::default()))
					.expect("error importing test block");
			},
			|service, _| {
				let amount = 5 * CENTS;
				let to: Address = AccountPublic::from(bob.public()).into_account().into();
				let from: Address = AccountPublic::from(charlie.public()).into_account().into();
				let genesis_hash = service.client().block_hash(0).unwrap().unwrap();
				let best_block_id = BlockId::number(service.client().chain_info().best_number);
				let (spec_version, transaction_version) = {
					let version = service.client().runtime_version_at(&best_block_id).unwrap();
					(version.spec_version, version.transaction_version)
				};
				let signer = charlie.clone();

				let function =
					Call::Balances(BalancesCall::transfer { dest: to.into(), value: amount });

				let check_spec_version = frame_system::CheckSpecVersion::new();
				let check_tx_version = frame_system::CheckTxVersion::new();
				let check_genesis = frame_system::CheckGenesis::new();
				let check_era = frame_system::CheckEra::from(Era::Immortal);
				let check_nonce = frame_system::CheckNonce::from(index);
				let check_weight = frame_system::CheckWeight::new();
				let payment = pallet_transaction_payment::ChargeTransactionPayment::from(0);
				let extra = (
					check_spec_version,
					check_tx_version,
					check_genesis,
					check_era,
					check_nonce,
					check_weight,
					payment,
				);
				let raw_payload = SignedPayload::from_raw(
					function,
					extra,
					(spec_version, transaction_version, genesis_hash, genesis_hash, (), (), ()),
				);
				let signature = raw_payload.using_encoded(|payload| signer.sign(payload));
				let (function, extra, _) = raw_payload.deconstruct();
				index += 1;
				UncheckedExtrinsic::new_signed(function, from.into(), signature.into(), extra)
					.into()
			},
		);
	}
>>>>>>> 582db90c

	#[test]
	#[ignore]
	fn test_consensus() {
		sp_tracing::try_init_simple();

		sc_service_test::consensus(
			crate::chain_spec::tests::integration_test_config_with_two_authorities(),
			|config| {
				let NewFullBase { task_manager, client, network, transaction_pool, .. } =
					new_full_base(config, |_, _| ())?;
				Ok(sc_service_test::TestNetComponents::new(
					task_manager,
					client,
					network,
					transaction_pool,
				))
			},
			|config| {
				let NewFullBase { task_manager, client, network, transaction_pool, .. } =
					new_full_base(config, |_, _| ())?;
				Ok(sc_service_test::TestNetComponents::new(
					task_manager,
					client,
					network,
					transaction_pool,
				))
			},
			vec!["//Alice".into(), "//Bob".into()],
		)
	}
}<|MERGE_RESOLUTION|>--- conflicted
+++ resolved
@@ -26,11 +26,7 @@
 use node_executor::ExecutorDispatch;
 use node_primitives::Block;
 use node_runtime::RuntimeApi;
-<<<<<<< HEAD
 use sc_client_api::ExecutorProvider;
-=======
-use sc_client_api::{BlockBackend, ExecutorProvider, RemoteBackend};
->>>>>>> 582db90c
 use sc_consensus_babe::{self, SlotProportion};
 use sc_executor::NativeElseWasmExecutor;
 use sc_network::{Event, NetworkService};
@@ -48,10 +44,7 @@
 type FullSelectChain = sc_consensus::LongestChain<FullBackend, Block>;
 type FullGrandpaBlockImport =
 	grandpa::GrandpaBlockImport<FullBackend, Block, FullClient, FullSelectChain>;
-<<<<<<< HEAD
-=======
-type LightClient =
-	sc_service::TLightClient<Block, RuntimeApi, NativeElseWasmExecutor<ExecutorDispatch>>;
+
 /// The transaction pool type defintion.
 pub type TransactionPool = sc_transaction_pool::FullPool<Block, FullClient>;
 
@@ -124,7 +117,6 @@
 		extra.clone(),
 	)
 }
->>>>>>> 582db90c
 
 /// Creates a new partial node.
 pub fn new_partial(
@@ -523,424 +515,9 @@
 	new_full_base(config, |_, _| ()).map(|NewFullBase { task_manager, .. }| task_manager)
 }
 
-<<<<<<< HEAD
 #[cfg(test)]
 mod tests {
 	use crate::service::{new_full_base, NewFullBase};
-=======
-/// Creates a light service from the configuration.
-pub fn new_light_base(
-	mut config: Configuration,
-) -> Result<
-	(
-		TaskManager,
-		RpcHandlers,
-		Arc<LightClient>,
-		Arc<NetworkService<Block, <Block as BlockT>::Hash>>,
-		Arc<
-			sc_transaction_pool::LightPool<Block, LightClient, sc_network::config::OnDemand<Block>>,
-		>,
-	),
-	ServiceError,
-> {
-	let telemetry = config
-		.telemetry_endpoints
-		.clone()
-		.filter(|x| !x.is_empty())
-		.map(|endpoints| -> Result<_, sc_telemetry::Error> {
-			let worker = TelemetryWorker::new(16)?;
-			let telemetry = worker.handle().new_telemetry(endpoints);
-			Ok((worker, telemetry))
-		})
-		.transpose()?;
-
-	let executor = NativeElseWasmExecutor::<ExecutorDispatch>::new(
-		config.wasm_method,
-		config.default_heap_pages,
-		config.max_runtime_instances,
-	);
-
-	let (client, backend, keystore_container, mut task_manager, on_demand) =
-		sc_service::new_light_parts::<Block, RuntimeApi, _>(
-			&config,
-			telemetry.as_ref().map(|(_, telemetry)| telemetry.handle()),
-			executor,
-		)?;
-
-	let mut telemetry = telemetry.map(|(worker, telemetry)| {
-		task_manager.spawn_handle().spawn("telemetry", worker.run());
-		telemetry
-	});
-
-	config.network.extra_sets.push(grandpa::grandpa_peers_set_config());
-
-	let select_chain = sc_consensus::LongestChain::new(backend.clone());
-
-	let transaction_pool = Arc::new(sc_transaction_pool::BasicPool::new_light(
-		config.transaction_pool.clone(),
-		config.prometheus_registry(),
-		task_manager.spawn_essential_handle(),
-		client.clone(),
-		on_demand.clone(),
-	));
-
-	let (grandpa_block_import, grandpa_link) = grandpa::block_import(
-		client.clone(),
-		&(client.clone() as Arc<_>),
-		select_chain.clone(),
-		telemetry.as_ref().map(|x| x.handle()),
-	)?;
-	let justification_import = grandpa_block_import.clone();
-
-	let (babe_block_import, babe_link) = sc_consensus_babe::block_import(
-		sc_consensus_babe::Config::get_or_compute(&*client)?,
-		grandpa_block_import,
-		client.clone(),
-	)?;
-
-	let slot_duration = babe_link.config().slot_duration();
-	let import_queue = sc_consensus_babe::import_queue(
-		babe_link,
-		babe_block_import,
-		Some(Box::new(justification_import)),
-		client.clone(),
-		select_chain,
-		move |_, ()| async move {
-			let timestamp = sp_timestamp::InherentDataProvider::from_system_time();
-
-			let slot =
-				sp_consensus_babe::inherents::InherentDataProvider::from_timestamp_and_duration(
-					*timestamp,
-					slot_duration,
-				);
-
-			let uncles =
-				sp_authorship::InherentDataProvider::<<Block as BlockT>::Header>::check_inherents();
-
-			Ok((timestamp, slot, uncles))
-		},
-		&task_manager.spawn_essential_handle(),
-		config.prometheus_registry(),
-		sp_consensus::NeverCanAuthor,
-		telemetry.as_ref().map(|x| x.handle()),
-	)?;
-
-	let warp_sync = Arc::new(grandpa::warp_proof::NetworkProvider::new(
-		backend.clone(),
-		grandpa_link.shared_authority_set().clone(),
-		Vec::default(),
-	));
-
-	let (network, system_rpc_tx, network_starter) =
-		sc_service::build_network(sc_service::BuildNetworkParams {
-			config: &config,
-			client: client.clone(),
-			transaction_pool: transaction_pool.clone(),
-			spawn_handle: task_manager.spawn_handle(),
-			import_queue,
-			on_demand: Some(on_demand.clone()),
-			block_announce_validator_builder: None,
-			warp_sync: Some(warp_sync),
-		})?;
-
-	let enable_grandpa = !config.disable_grandpa;
-	if enable_grandpa {
-		let name = config.network.node_name.clone();
-
-		let config = grandpa::Config {
-			gossip_duration: std::time::Duration::from_millis(333),
-			justification_period: 512,
-			name: Some(name),
-			observer_enabled: false,
-			keystore: None,
-			local_role: config.role.clone(),
-			telemetry: telemetry.as_ref().map(|x| x.handle()),
-		};
-
-		task_manager.spawn_handle().spawn_blocking(
-			"grandpa-observer",
-			grandpa::run_grandpa_observer(config, grandpa_link, network.clone())?,
-		);
-	}
-
-	if config.offchain_worker.enabled {
-		sc_service::build_offchain_workers(
-			&config,
-			task_manager.spawn_handle(),
-			client.clone(),
-			network.clone(),
-		);
-	}
-
-	let light_deps = node_rpc::LightDeps {
-		remote_blockchain: backend.remote_blockchain(),
-		fetcher: on_demand.clone(),
-		client: client.clone(),
-		pool: transaction_pool.clone(),
-	};
-
-	let rpc_extensions = node_rpc::create_light(light_deps);
-
-	let rpc_handlers = sc_service::spawn_tasks(sc_service::SpawnTasksParams {
-		on_demand: Some(on_demand),
-		remote_blockchain: Some(backend.remote_blockchain()),
-		rpc_extensions_builder: Box::new(sc_service::NoopRpcExtensionBuilder(rpc_extensions)),
-		client: client.clone(),
-		transaction_pool: transaction_pool.clone(),
-		keystore: keystore_container.sync_keystore(),
-		config,
-		backend,
-		system_rpc_tx,
-		network: network.clone(),
-		task_manager: &mut task_manager,
-		telemetry: telemetry.as_mut(),
-	})?;
-
-	network_starter.start_network();
-	Ok((task_manager, rpc_handlers, client, network, transaction_pool))
-}
-
-/// Builds a new service for a light client.
-pub fn new_light(config: Configuration) -> Result<TaskManager, ServiceError> {
-	new_light_base(config).map(|(task_manager, _, _, _, _)| task_manager)
-}
-
-#[cfg(test)]
-mod tests {
-	use crate::service::{new_full_base, new_light_base, NewFullBase};
-	use codec::Encode;
-	use node_primitives::{Block, DigestItem, Signature};
-	use node_runtime::{
-		constants::{currency::CENTS, time::SLOT_DURATION},
-		Address, BalancesCall, Call, UncheckedExtrinsic,
-	};
-	use sc_client_api::BlockBackend;
-	use sc_consensus::{BlockImport, BlockImportParams, ForkChoiceStrategy};
-	use sc_consensus_babe::{BabeIntermediate, CompatibleDigestItem, INTERMEDIATE_KEY};
-	use sc_consensus_epochs::descendent_query;
-	use sc_keystore::LocalKeystore;
-	use sc_service_test::TestNetNode;
-	use sc_transaction_pool_api::{ChainEvent, MaintainedTransactionPool};
-	use sp_consensus::{BlockOrigin, Environment, Proposer};
-	use sp_core::{crypto::Pair as CryptoPair, Public, H256};
-	use sp_inherents::InherentDataProvider;
-	use sp_keyring::AccountKeyring;
-	use sp_keystore::{SyncCryptoStore, SyncCryptoStorePtr};
-	use sp_runtime::{
-		generic::{BlockId, Digest, Era, SignedPayload},
-		key_types::BABE,
-		traits::{Block as BlockT, Header as HeaderT, IdentifyAccount, Verify},
-		RuntimeAppPublic,
-	};
-	use sp_timestamp;
-	use std::{borrow::Cow, convert::TryInto, sync::Arc};
-
-	type AccountPublic = <Signature as Verify>::Signer;
-
-	#[test]
-	// It is "ignored", but the node-cli ignored tests are running on the CI.
-	// This can be run locally with `cargo test --release -p node-cli test_sync -- --ignored`.
-	#[ignore]
-	fn test_sync() {
-		sp_tracing::try_init_simple();
-
-		let keystore_path = tempfile::tempdir().expect("Creates keystore path");
-		let keystore: SyncCryptoStorePtr =
-			Arc::new(LocalKeystore::open(keystore_path.path(), None).expect("Creates keystore"));
-		let alice: sp_consensus_babe::AuthorityId =
-			SyncCryptoStore::sr25519_generate_new(&*keystore, BABE, Some("//Alice"))
-				.expect("Creates authority pair")
-				.into();
-
-		let chain_spec = crate::chain_spec::tests::integration_test_config_with_single_authority();
-
-		// For the block factory
-		let mut slot = 1u64;
-
-		// For the extrinsics factory
-		let bob = Arc::new(AccountKeyring::Bob.pair());
-		let charlie = Arc::new(AccountKeyring::Charlie.pair());
-		let mut index = 0;
-
-		sc_service_test::sync(
-			chain_spec,
-			|config| {
-				let mut setup_handles = None;
-				let NewFullBase { task_manager, client, network, transaction_pool, .. } =
-					new_full_base(
-						config,
-						|block_import: &sc_consensus_babe::BabeBlockImport<Block, _, _>,
-						 babe_link: &sc_consensus_babe::BabeLink<Block>| {
-							setup_handles = Some((block_import.clone(), babe_link.clone()));
-						},
-					)?;
-
-				let node = sc_service_test::TestNetComponents::new(
-					task_manager,
-					client,
-					network,
-					transaction_pool,
-				);
-				Ok((node, setup_handles.unwrap()))
-			},
-			|config| {
-				let (keep_alive, _, client, network, transaction_pool) = new_light_base(config)?;
-				Ok(sc_service_test::TestNetComponents::new(
-					keep_alive,
-					client,
-					network,
-					transaction_pool,
-				))
-			},
-			|service, &mut (ref mut block_import, ref babe_link)| {
-				let parent_id = BlockId::number(service.client().chain_info().best_number);
-				let parent_header = service.client().header(&parent_id).unwrap().unwrap();
-				let parent_hash = parent_header.hash();
-				let parent_number = *parent_header.number();
-
-				futures::executor::block_on(service.transaction_pool().maintain(
-					ChainEvent::NewBestBlock { hash: parent_header.hash(), tree_route: None },
-				));
-
-				let mut proposer_factory = sc_basic_authorship::ProposerFactory::new(
-					service.spawn_handle(),
-					service.client(),
-					service.transaction_pool(),
-					None,
-					None,
-				);
-
-				let mut digest = Digest::<H256>::default();
-
-				// even though there's only one authority some slots might be empty,
-				// so we must keep trying the next slots until we can claim one.
-				let (babe_pre_digest, epoch_descriptor) = loop {
-					let epoch_descriptor = babe_link
-						.epoch_changes()
-						.shared_data()
-						.epoch_descriptor_for_child_of(
-							descendent_query(&*service.client()),
-							&parent_hash,
-							parent_number,
-							slot.into(),
-						)
-						.unwrap()
-						.unwrap();
-
-					let epoch = babe_link
-						.epoch_changes()
-						.shared_data()
-						.epoch_data(&epoch_descriptor, |slot| {
-							sc_consensus_babe::Epoch::genesis(&babe_link.config(), slot)
-						})
-						.unwrap();
-
-					if let Some(babe_pre_digest) =
-						sc_consensus_babe::authorship::claim_slot(slot.into(), &epoch, &keystore)
-							.map(|(digest, _)| digest)
-					{
-						break (babe_pre_digest, epoch_descriptor)
-					}
-
-					slot += 1;
-				};
-
-				let inherent_data = (
-					sp_timestamp::InherentDataProvider::new(
-						std::time::Duration::from_millis(SLOT_DURATION * slot).into(),
-					),
-					sp_consensus_babe::inherents::InherentDataProvider::new(slot.into()),
-				)
-					.create_inherent_data()
-					.expect("Creates inherent data");
-
-				digest.push(<DigestItem as CompatibleDigestItem>::babe_pre_digest(babe_pre_digest));
-
-				let new_block = futures::executor::block_on(async move {
-					let proposer = proposer_factory.init(&parent_header).await;
-					proposer
-						.unwrap()
-						.propose(inherent_data, digest, std::time::Duration::from_secs(1), None)
-						.await
-				})
-				.expect("Error making test block")
-				.block;
-
-				let (new_header, new_body) = new_block.deconstruct();
-				let pre_hash = new_header.hash();
-				// sign the pre-sealed hash of the block and then
-				// add it to a digest item.
-				let to_sign = pre_hash.encode();
-				let signature = SyncCryptoStore::sign_with(
-					&*keystore,
-					sp_consensus_babe::AuthorityId::ID,
-					&alice.to_public_crypto_pair(),
-					&to_sign,
-				)
-				.unwrap()
-				.unwrap()
-				.try_into()
-				.unwrap();
-				let item = <DigestItem as CompatibleDigestItem>::babe_seal(signature);
-				slot += 1;
-
-				let mut params = BlockImportParams::new(BlockOrigin::File, new_header);
-				params.post_digests.push(item);
-				params.body = Some(new_body);
-				params.intermediates.insert(
-					Cow::from(INTERMEDIATE_KEY),
-					Box::new(BabeIntermediate::<Block> { epoch_descriptor }) as Box<_>,
-				);
-				params.fork_choice = Some(ForkChoiceStrategy::LongestChain);
-
-				futures::executor::block_on(block_import.import_block(params, Default::default()))
-					.expect("error importing test block");
-			},
-			|service, _| {
-				let amount = 5 * CENTS;
-				let to: Address = AccountPublic::from(bob.public()).into_account().into();
-				let from: Address = AccountPublic::from(charlie.public()).into_account().into();
-				let genesis_hash = service.client().block_hash(0).unwrap().unwrap();
-				let best_block_id = BlockId::number(service.client().chain_info().best_number);
-				let (spec_version, transaction_version) = {
-					let version = service.client().runtime_version_at(&best_block_id).unwrap();
-					(version.spec_version, version.transaction_version)
-				};
-				let signer = charlie.clone();
-
-				let function =
-					Call::Balances(BalancesCall::transfer { dest: to.into(), value: amount });
-
-				let check_spec_version = frame_system::CheckSpecVersion::new();
-				let check_tx_version = frame_system::CheckTxVersion::new();
-				let check_genesis = frame_system::CheckGenesis::new();
-				let check_era = frame_system::CheckEra::from(Era::Immortal);
-				let check_nonce = frame_system::CheckNonce::from(index);
-				let check_weight = frame_system::CheckWeight::new();
-				let payment = pallet_transaction_payment::ChargeTransactionPayment::from(0);
-				let extra = (
-					check_spec_version,
-					check_tx_version,
-					check_genesis,
-					check_era,
-					check_nonce,
-					check_weight,
-					payment,
-				);
-				let raw_payload = SignedPayload::from_raw(
-					function,
-					extra,
-					(spec_version, transaction_version, genesis_hash, genesis_hash, (), (), ()),
-				);
-				let signature = raw_payload.using_encoded(|payload| signer.sign(payload));
-				let (function, extra, _) = raw_payload.deconstruct();
-				index += 1;
-				UncheckedExtrinsic::new_signed(function, from.into(), signature.into(), extra)
-					.into()
-			},
-		);
-	}
->>>>>>> 582db90c
 
 	#[test]
 	#[ignore]
