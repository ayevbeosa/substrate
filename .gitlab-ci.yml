--- conflicted
+++ resolved
@@ -203,38 +203,6 @@
     | tee artifacts/benches/$CI_COMMIT_REF_NAME-$CI_COMMIT_SHORT_SHA/::trie::read::small.json'
   - sccache -s
 
-<<<<<<< HEAD
-.reset-gh-info-script:             &reset-gh-info-script
-  # Reset git config
-  - rm -rf .git/config
-  - git config user.email "devops-team@parity.io"
-  - git config user.name "${GITHUB_USER}"
-  - git config remote.origin.url "https://${GITHUB_TOKEN}@github.com/paritytech/${CI_PROJECT_NAME}.git"
-  - git config remote.origin.fetch "+refs/heads/*:refs/remotes/origin/*"
-  - git fetch origin
-
-.git-force-push-rm-script:         &git-force-push-rm-script
-  # Upload files
-  - git add --all --force
-  # `git commit` has an exit code of > 0 if there is nothing to commit.
-  # This causes GitLab to exit immediately and marks this job failed.
-  # We don't want to mark the entire job failed if there's nothing to
-  # publish though, hence the `|| true`.
-  - git commit -m "___Updated docs for ${CI_COMMIT_REF_NAME}___" || echo "___Nothing to commit___"
-  - git push origin gh-pages --force
-  - rm -rf .git/ ./*
-
-.gen-index-script:                 &gen-index-script
-  # Install `ejs` and generate index.html based on RUSTDOCS_DEPLOY_REFS
-  - yarn global add ejs
-  - 'ejs ${INDEX_TPL} -i "{\"deploy_refs\":\"${RUSTDOCS_DEPLOY_REFS}\",\"repo_name\":\"${CI_PROJECT_NAME}\",\"latest\":\"${LATEST}\"}" > /tmp/index.html'
-
-.cargo-doc-script:                 &cargo-doc-script
-  # FIXME: it fails with `RUSTDOCFLAGS="-Dwarnings"`
-  # Try to run with nightly rustc first. If failed, when use the stable rustc.
-  - RUSTDOCFLAGS="--html-in-header $(pwd)/.maintain/rustdoc-header.html" &&
-    time cargo +nightly doc --no-deps --workspace --all-features --verbose
-=======
 .build-linux-substrate-script:     &build-linux-substrate-script
   - WASM_BUILD_NO_COLOR=1 time cargo build --release --verbose
   - mv ./target/release/substrate ./artifacts/substrate/.
@@ -249,7 +217,37 @@
   - sha256sum ./artifacts/substrate/substrate | tee ./artifacts/substrate/substrate.sha256
   - cp -r .maintain/docker/substrate.Dockerfile ./artifacts/substrate/
   - sccache -s
->>>>>>> 4a99c091
+
+.cargo-doc-script:                 &cargo-doc-script
+  # FIXME: it fails with `RUSTDOCFLAGS="-Dwarnings"`
+  # Try to run with nightly rustc first. If failed, when use the stable rustc.
+  - RUSTDOCFLAGS="--html-in-header $(pwd)/.maintain/rustdoc-header.html" &&
+    time cargo +nightly doc --no-deps --workspace --all-features --verbose
+
+.reset-gh-info-script:             &reset-gh-info-script
+  # Reset git config
+  - rm -rf .git/config
+  - git config user.email "devops-team@parity.io"
+  - git config user.name "${GITHUB_USER}"
+  - git config remote.origin.url "https://${GITHUB_TOKEN}@github.com/paritytech/${CI_PROJECT_NAME}.git"
+  - git config remote.origin.fetch "+refs/heads/*:refs/remotes/origin/*"
+  - git fetch origin
+
+.git-force-push-rm-script:         &git-force-push-rm-script
+  # Upload files
+  - git add --all --force
+  # `git commit` has an exit code of > 0 if there is nothing to commit.
+  # This causes GitLab to exit immediately and marks this job failed.
+  # We don't want to mark the entire job failed if there's nothing to
+  # publish though, hence the `|| true`.
+  - git commit -m "___Updated docs for ${CI_COMMIT_REF_NAME}___" || echo "___Nothing to commit___"
+  - git push origin gh-pages --force
+  - rm -rf .git/ ./*
+
+.gen-index-script:                 &gen-index-script
+  # Install `ejs` and generate index.html based on RUSTDOCS_DEPLOY_REFS
+  - yarn global add ejs
+  - 'ejs ${INDEX_TPL} -i "{\"deploy_refs\":\"${RUSTDOCS_DEPLOY_REFS}\",\"repo_name\":\"${CI_PROJECT_NAME}\",\"latest\":\"${LATEST}\"}" > /tmp/index.html'
 
 #### Vault secrets
 .vault-secrets:                    &vault-secrets
